<?xml version="1.0" encoding="UTF-8"?>
<project version="4">
  <component name="AutoImportSettings">
    <option name="autoReloadType" value="SELECTIVE" />
  </component>
  <component name="ChangeListManager">
<<<<<<< HEAD
    <list default="true" id="e3dc1a1d-8b4b-4101-aad1-b4f2b4f8d3a5" name="Changes" comment="">
      <change beforePath="$PROJECT_DIR$/.idea/workspace.xml" beforeDir="false" afterPath="$PROJECT_DIR$/.idea/workspace.xml" afterDir="false" />
      <change beforePath="$PROJECT_DIR$/FullLatticeSimulation.py" beforeDir="false" afterPath="$PROJECT_DIR$/FullLatticeSimulation.py" afterDir="false" />
=======
    <list default="true" id="e3dc1a1d-8b4b-4101-aad1-b4f2b4f8d3a5" name="Changes" comment="Bug angle">
      <change beforePath="$PROJECT_DIR$/.idea/workspace.xml" beforeDir="false" afterPath="$PROJECT_DIR$/.idea/workspace.xml" afterDir="false" />
      <change beforePath="$PROJECT_DIR$/Beam.py" beforeDir="false" afterPath="$PROJECT_DIR$/Beam.py" afterDir="false" />
      <change beforePath="$PROJECT_DIR$/Lattice.py" beforeDir="false" afterPath="$PROJECT_DIR$/Lattice.py" afterDir="false" />
      <change beforePath="$PROJECT_DIR$/Main.py" beforeDir="false" afterPath="$PROJECT_DIR$/Main.py" afterDir="false" />
>>>>>>> 493c8ae6
    </list>
    <option name="SHOW_DIALOG" value="false" />
    <option name="HIGHLIGHT_CONFLICTS" value="true" />
    <option name="HIGHLIGHT_NON_ACTIVE_CHANGELIST" value="false" />
    <option name="LAST_RESOLUTION" value="IGNORE" />
  </component>
  <component name="FileTemplateManagerImpl">
    <option name="RECENT_TEMPLATES">
      <list>
        <option value="Python Script" />
      </list>
    </option>
  </component>
  <component name="Git.Settings">
    <option name="RECENT_BRANCH_BY_REPOSITORY">
      <map>
        <entry key="$PROJECT_DIR$" value="master" />
      </map>
    </option>
    <option name="RECENT_GIT_ROOT_PATH" value="$PROJECT_DIR$" />
  </component>
  <component name="ProjectColorInfo">{
  &quot;associatedIndex&quot;: 2
}</component>
  <component name="ProjectId" id="2YUYK77Jc9iRrrCDEeDWQJECIFn" />
  <component name="ProjectViewState">
    <option name="hideEmptyMiddlePackages" value="true" />
    <option name="showLibraryContents" value="true" />
  </component>
<<<<<<< HEAD
  <component name="PropertiesComponent"><![CDATA[{
  "keyToString": {
    "RunOnceActivity.OpenProjectViewOnStart": "true",
    "RunOnceActivity.ShowReadmeOnStart": "true",
    "WebServerToolWindowFactoryState": "false",
    "git-widget-placeholder": "Rebasing LatticeWIP",
    "ignore.virus.scanning.warn.message": "true",
    "last_opened_file_path": "D:/travail_Abaqus/Lattice",
    "node.js.detected.package.eslint": "true",
    "node.js.detected.package.tslint": "true",
    "node.js.selected.package.eslint": "(autodetect)",
    "node.js.selected.package.tslint": "(autodetect)",
    "settings.editor.selected.configurable": "preferences.pluginManager",
    "vue.rearranger.settings.migration": "true"
=======
  <component name="PropertiesComponent">{
  &quot;keyToString&quot;: {
    &quot;RunOnceActivity.OpenProjectViewOnStart&quot;: &quot;true&quot;,
    &quot;RunOnceActivity.ShowReadmeOnStart&quot;: &quot;true&quot;,
    &quot;WebServerToolWindowFactoryState&quot;: &quot;false&quot;,
    &quot;git-widget-placeholder&quot;: &quot;LatticeWIP&quot;,
    &quot;ignore.virus.scanning.warn.message&quot;: &quot;true&quot;,
    &quot;last_opened_file_path&quot;: &quot;//wsl$/Ubuntu/home/thomas/ProjetFenics&quot;,
    &quot;node.js.detected.package.eslint&quot;: &quot;true&quot;,
    &quot;node.js.detected.package.tslint&quot;: &quot;true&quot;,
    &quot;node.js.selected.package.eslint&quot;: &quot;(autodetect)&quot;,
    &quot;node.js.selected.package.tslint&quot;: &quot;(autodetect)&quot;,
    &quot;settings.editor.selected.configurable&quot;: &quot;com.jetbrains.python.configuration.PyActiveSdkModuleConfigurable&quot;,
    &quot;vue.rearranger.settings.migration&quot;: &quot;true&quot;
>>>>>>> 493c8ae6
  }
}</component>
  <component name="RecentsManager">
    <key name="CopyFile.RECENT_KEYS">
      <recent name="D:\travail_Abaqus\Lattice" />
    </key>
  </component>
  <component name="RunManager">
    <configuration name="Main" type="PythonConfigurationType" factoryName="Python" temporary="true" nameIsGenerated="true">
      <module name="Lattice" />
      <option name="INTERPRETER_OPTIONS" value="" />
      <option name="PARENT_ENVS" value="true" />
      <option name="SDK_HOME" value="" />
      <option name="WORKING_DIRECTORY" value="$PROJECT_DIR$" />
      <option name="IS_MODULE_SDK" value="true" />
      <option name="ADD_CONTENT_ROOTS" value="true" />
      <option name="ADD_SOURCE_ROOTS" value="true" />
      <EXTENSION ID="PythonCoverageRunConfigurationExtension" runner="coverage.py" />
      <option name="SCRIPT_NAME" value="$PROJECT_DIR$/Main.py" />
      <option name="PARAMETERS" value="" />
      <option name="SHOW_COMMAND_LINE" value="false" />
      <option name="EMULATE_TERMINAL" value="false" />
      <option name="MODULE_MODE" value="false" />
      <option name="REDIRECT_INPUT" value="false" />
      <option name="INPUT_FILE" value="" />
      <method v="2" />
    </configuration>
    <recent_temporary>
      <list>
        <item itemvalue="Python.Main" />
      </list>
    </recent_temporary>
  </component>
  <component name="SpellCheckerSettings" RuntimeDictionaries="0" Folders="0" CustomDictionaries="0" DefaultDictionary="application-level" UseSingleDictionary="true" transferred="true" />
  <component name="TaskManager">
    <task active="true" id="Default" summary="Default task">
      <changelist id="e3dc1a1d-8b4b-4101-aad1-b4f2b4f8d3a5" name="Changes" comment="" />
      <created>1700581558441</created>
      <option name="number" value="Default" />
      <option name="presentableId" value="Default" />
      <updated>1700581558441</updated>
      <workItem from="1700581559496" duration="2381000" />
      <workItem from="1700585562212" duration="44000" />
      <workItem from="1700585613200" duration="283000" />
      <workItem from="1700585905004" duration="35000" />
      <workItem from="1700641883424" duration="1594000" />
<<<<<<< HEAD
=======
      <workItem from="1701002614184" duration="234000" />
      <workItem from="1701003341464" duration="2812000" />
      <workItem from="1701442970589" duration="23000" />
      <workItem from="1701775958588" duration="25000" />
      <workItem from="1702464116504" duration="10204000" />
      <workItem from="1702888033393" duration="2714000" />
      <workItem from="1704704022705" duration="18000" />
      <workItem from="1706606022101" duration="1396000" />
      <workItem from="1706714399820" duration="17216000" />
      <workItem from="1707137425250" duration="327000" />
      <workItem from="1707138046365" duration="605000" />
      <workItem from="1707139224177" duration="266000" />
      <workItem from="1707139504507" duration="27000" />
      <workItem from="1707139543297" duration="197000" />
      <workItem from="1707139750338" duration="27000" />
      <workItem from="1707142128998" duration="1905000" />
      <workItem from="1707205778723" duration="128000" />
      <workItem from="1707382220209" duration="14000" />
      <workItem from="1707731119625" duration="1261000" />
      <workItem from="1708594620765" duration="1559000" />
      <workItem from="1708937276654" duration="2467000" />
      <workItem from="1709756545335" duration="2485000" />
      <workItem from="1710101403127" duration="594000" />
      <workItem from="1710148566335" duration="5584000" />
      <workItem from="1710406470882" duration="594000" />
      <workItem from="1710508059516" duration="34000" />
      <workItem from="1710508422372" duration="595000" />
      <workItem from="1710752433740" duration="12630000" />
      <workItem from="1711439742810" duration="9315000" />
      <workItem from="1712656725413" duration="22232000" />
      <workItem from="1713181029000" duration="15375000" />
    </task>
    <task id="LOCAL-00001" summary="Modiff récuperation result">
      <option name="closed" value="true" />
      <created>1707138144405</created>
      <option name="number" value="00001" />
      <option name="presentableId" value="LOCAL-00001" />
      <option name="project" value="LOCAL" />
      <updated>1707138144405</updated>
    </task>
    <task id="LOCAL-00002" summary="Add normalized tag">
      <option name="closed" value="true" />
      <created>1712327045125</created>
      <option name="number" value="00002" />
      <option name="presentableId" value="LOCAL-00002" />
      <option name="project" value="LOCAL" />
      <updated>1712327045125</updated>
>>>>>>> 493c8ae6
    </task>
    <task id="LOCAL-00003" summary="Add gradient inside lattice class">
      <option name="closed" value="true" />
      <created>1713348160152</created>
      <option name="number" value="00003" />
      <option name="presentableId" value="LOCAL-00003" />
      <option name="project" value="LOCAL" />
      <updated>1713348160152</updated>
    </task>
    <task id="LOCAL-00004" summary="Bug angle">
      <option name="closed" value="true" />
      <created>1713425715682</created>
      <option name="number" value="00004" />
      <option name="presentableId" value="LOCAL-00004" />
      <option name="project" value="LOCAL" />
      <updated>1713425715682</updated>
    </task>
    <option name="localTasksCounter" value="5" />
    <servers />
  </component>
  <component name="TypeScriptGeneratedFilesManager">
    <option name="version" value="3" />
  </component>
  <component name="Vcs.Log.Tabs.Properties">
<<<<<<< HEAD
=======
    <option name="RECENT_FILTERS">
      <map>
        <entry key="Branch">
          <value>
            <list>
              <RecentGroup>
                <option name="FILTER_VALUES">
                  <option value="master" />
                </option>
              </RecentGroup>
              <RecentGroup>
                <option name="FILTER_VALUES">
                  <option value="origin/master" />
                </option>
              </RecentGroup>
            </list>
          </value>
        </entry>
      </map>
    </option>
>>>>>>> 493c8ae6
    <option name="TAB_STATES">
      <map>
        <entry key="MAIN">
          <value>
            <State />
          </value>
        </entry>
      </map>
    </option>
  </component>
<<<<<<< HEAD
  <component name="com.intellij.coverage.CoverageDataManagerImpl">
    <SUITE FILE_PATH="coverage/Lattice$plot_result.coverage" NAME="plot_result Coverage Results" MODIFIED="1700584521027" SOURCE_PROVIDER="com.intellij.coverage.DefaultCoverageFileProvider" RUNNER="coverage.py" COVERAGE_BY_TEST_ENABLED="true" COVERAGE_TRACING_ENABLED="false" WORKING_DIRECTORY="$PROJECT_DIR$" />
=======
  <component name="VcsManagerConfiguration">
    <MESSAGE value="Modiff récuperation result" />
    <MESSAGE value="Add normalized tag" />
    <MESSAGE value="Add gradient inside lattice class" />
    <MESSAGE value="Bug angle" />
    <option name="LAST_COMMIT_MESSAGE" value="Bug angle" />
  </component>
  <component name="WfRunsListSearchHistory"><![CDATA[{
  "history": [
    {
    },
    {
    },
    {
    },
    {
    },
    {
    },
    {
    },
    {
    },
    {
    },
    {
    },
    {
    },
    {
    },
    {
    },
    {
    },
    {
    },
    {
    },
    {
    },
    {
    },
    {
    },
    {
    },
    {
    },
    {
    },
    {
    },
    {
    },
    {
    },
    {
    },
    {
    },
    {
    },
    {
    },
    {
    }
  ],
  "lastFilter": {
  }
}]]></component>
  <component name="com.intellij.coverage.CoverageDataManagerImpl">
    <SUITE FILE_PATH="coverage/Lattice$Lattice.coverage" NAME="Lattice Coverage Results" MODIFIED="1713426426220" SOURCE_PROVIDER="com.intellij.coverage.DefaultCoverageFileProvider" RUNNER="coverage.py" COVERAGE_BY_TEST_ENABLED="true" COVERAGE_TRACING_ENABLED="false" WORKING_DIRECTORY="$PROJECT_DIR$" />
    <SUITE FILE_PATH="coverage/Lattice$Main.coverage" NAME="Main Coverage Results" MODIFIED="1713432672108" SOURCE_PROVIDER="com.intellij.coverage.DefaultCoverageFileProvider" RUNNER="coverage.py" COVERAGE_BY_TEST_ENABLED="true" COVERAGE_TRACING_ENABLED="false" WORKING_DIRECTORY="$PROJECT_DIR$" />
    <SUITE FILE_PATH="coverage/Lattice$plot_result.coverage" NAME="plot_result Coverage Results" MODIFIED="1710757782517" SOURCE_PROVIDER="com.intellij.coverage.DefaultCoverageFileProvider" RUNNER="coverage.py" COVERAGE_BY_TEST_ENABLED="true" COVERAGE_TRACING_ENABLED="false" WORKING_DIRECTORY="$PROJECT_DIR$" />
    <SUITE FILE_PATH="coverage/Lattice$Cellule.coverage" NAME="Cellule Coverage Results" MODIFIED="1712818355371" SOURCE_PROVIDER="com.intellij.coverage.DefaultCoverageFileProvider" RUNNER="coverage.py" COVERAGE_BY_TEST_ENABLED="true" COVERAGE_TRACING_ENABLED="false" WORKING_DIRECTORY="$PROJECT_DIR$" />
    <SUITE FILE_PATH="coverage/Lattice$Save_result.coverage" NAME="Save_result Coverage Results" MODIFIED="1710757236865" SOURCE_PROVIDER="com.intellij.coverage.DefaultCoverageFileProvider" RUNNER="coverage.py" COVERAGE_BY_TEST_ENABLED="true" COVERAGE_TRACING_ENABLED="false" WORKING_DIRECTORY="$PROJECT_DIR$" />
>>>>>>> 493c8ae6
  </component>
</project><|MERGE_RESOLUTION|>--- conflicted
+++ resolved
@@ -4,17 +4,11 @@
     <option name="autoReloadType" value="SELECTIVE" />
   </component>
   <component name="ChangeListManager">
-<<<<<<< HEAD
-    <list default="true" id="e3dc1a1d-8b4b-4101-aad1-b4f2b4f8d3a5" name="Changes" comment="">
-      <change beforePath="$PROJECT_DIR$/.idea/workspace.xml" beforeDir="false" afterPath="$PROJECT_DIR$/.idea/workspace.xml" afterDir="false" />
-      <change beforePath="$PROJECT_DIR$/FullLatticeSimulation.py" beforeDir="false" afterPath="$PROJECT_DIR$/FullLatticeSimulation.py" afterDir="false" />
-=======
     <list default="true" id="e3dc1a1d-8b4b-4101-aad1-b4f2b4f8d3a5" name="Changes" comment="Bug angle">
       <change beforePath="$PROJECT_DIR$/.idea/workspace.xml" beforeDir="false" afterPath="$PROJECT_DIR$/.idea/workspace.xml" afterDir="false" />
       <change beforePath="$PROJECT_DIR$/Beam.py" beforeDir="false" afterPath="$PROJECT_DIR$/Beam.py" afterDir="false" />
       <change beforePath="$PROJECT_DIR$/Lattice.py" beforeDir="false" afterPath="$PROJECT_DIR$/Lattice.py" afterDir="false" />
       <change beforePath="$PROJECT_DIR$/Main.py" beforeDir="false" afterPath="$PROJECT_DIR$/Main.py" afterDir="false" />
->>>>>>> 493c8ae6
     </list>
     <option name="SHOW_DIALOG" value="false" />
     <option name="HIGHLIGHT_CONFLICTS" value="true" />
@@ -44,22 +38,6 @@
     <option name="hideEmptyMiddlePackages" value="true" />
     <option name="showLibraryContents" value="true" />
   </component>
-<<<<<<< HEAD
-  <component name="PropertiesComponent"><![CDATA[{
-  "keyToString": {
-    "RunOnceActivity.OpenProjectViewOnStart": "true",
-    "RunOnceActivity.ShowReadmeOnStart": "true",
-    "WebServerToolWindowFactoryState": "false",
-    "git-widget-placeholder": "Rebasing LatticeWIP",
-    "ignore.virus.scanning.warn.message": "true",
-    "last_opened_file_path": "D:/travail_Abaqus/Lattice",
-    "node.js.detected.package.eslint": "true",
-    "node.js.detected.package.tslint": "true",
-    "node.js.selected.package.eslint": "(autodetect)",
-    "node.js.selected.package.tslint": "(autodetect)",
-    "settings.editor.selected.configurable": "preferences.pluginManager",
-    "vue.rearranger.settings.migration": "true"
-=======
   <component name="PropertiesComponent">{
   &quot;keyToString&quot;: {
     &quot;RunOnceActivity.OpenProjectViewOnStart&quot;: &quot;true&quot;,
@@ -74,7 +52,6 @@
     &quot;node.js.selected.package.tslint&quot;: &quot;(autodetect)&quot;,
     &quot;settings.editor.selected.configurable&quot;: &quot;com.jetbrains.python.configuration.PyActiveSdkModuleConfigurable&quot;,
     &quot;vue.rearranger.settings.migration&quot;: &quot;true&quot;
->>>>>>> 493c8ae6
   }
 }</component>
   <component name="RecentsManager">
@@ -121,8 +98,6 @@
       <workItem from="1700585613200" duration="283000" />
       <workItem from="1700585905004" duration="35000" />
       <workItem from="1700641883424" duration="1594000" />
-<<<<<<< HEAD
-=======
       <workItem from="1701002614184" duration="234000" />
       <workItem from="1701003341464" duration="2812000" />
       <workItem from="1701442970589" duration="23000" />
@@ -170,7 +145,6 @@
       <option name="presentableId" value="LOCAL-00002" />
       <option name="project" value="LOCAL" />
       <updated>1712327045125</updated>
->>>>>>> 493c8ae6
     </task>
     <task id="LOCAL-00003" summary="Add gradient inside lattice class">
       <option name="closed" value="true" />
@@ -195,8 +169,6 @@
     <option name="version" value="3" />
   </component>
   <component name="Vcs.Log.Tabs.Properties">
-<<<<<<< HEAD
-=======
     <option name="RECENT_FILTERS">
       <map>
         <entry key="Branch">
@@ -217,7 +189,6 @@
         </entry>
       </map>
     </option>
->>>>>>> 493c8ae6
     <option name="TAB_STATES">
       <map>
         <entry key="MAIN">
@@ -228,10 +199,6 @@
       </map>
     </option>
   </component>
-<<<<<<< HEAD
-  <component name="com.intellij.coverage.CoverageDataManagerImpl">
-    <SUITE FILE_PATH="coverage/Lattice$plot_result.coverage" NAME="plot_result Coverage Results" MODIFIED="1700584521027" SOURCE_PROVIDER="com.intellij.coverage.DefaultCoverageFileProvider" RUNNER="coverage.py" COVERAGE_BY_TEST_ENABLED="true" COVERAGE_TRACING_ENABLED="false" WORKING_DIRECTORY="$PROJECT_DIR$" />
-=======
   <component name="VcsManagerConfiguration">
     <MESSAGE value="Modiff récuperation result" />
     <MESSAGE value="Add normalized tag" />
@@ -309,6 +276,5 @@
     <SUITE FILE_PATH="coverage/Lattice$plot_result.coverage" NAME="plot_result Coverage Results" MODIFIED="1710757782517" SOURCE_PROVIDER="com.intellij.coverage.DefaultCoverageFileProvider" RUNNER="coverage.py" COVERAGE_BY_TEST_ENABLED="true" COVERAGE_TRACING_ENABLED="false" WORKING_DIRECTORY="$PROJECT_DIR$" />
     <SUITE FILE_PATH="coverage/Lattice$Cellule.coverage" NAME="Cellule Coverage Results" MODIFIED="1712818355371" SOURCE_PROVIDER="com.intellij.coverage.DefaultCoverageFileProvider" RUNNER="coverage.py" COVERAGE_BY_TEST_ENABLED="true" COVERAGE_TRACING_ENABLED="false" WORKING_DIRECTORY="$PROJECT_DIR$" />
     <SUITE FILE_PATH="coverage/Lattice$Save_result.coverage" NAME="Save_result Coverage Results" MODIFIED="1710757236865" SOURCE_PROVIDER="com.intellij.coverage.DefaultCoverageFileProvider" RUNNER="coverage.py" COVERAGE_BY_TEST_ENABLED="true" COVERAGE_TRACING_ENABLED="false" WORKING_DIRECTORY="$PROJECT_DIR$" />
->>>>>>> 493c8ae6
   </component>
 </project>