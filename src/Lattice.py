import json
import os
import pickle
from statistics import mean

import joblib
from colorama import Style, Fore
from matplotlib import pyplot as plt

from .Cell import *
import math
import random

import numpy as np
from scipy.sparse.linalg import splu
from scipy.linalg import pinvh
from scipy.sparse import coo_matrix
import trimesh
from trimesh.creation import cylinder
<<<<<<< HEAD
from .Timing import *
=======
from src.Timing import *

>>>>>>> c2d8b8f0
timing = Timing()


class Lattice(object):
    """
    Generate lattice structures with a lot of different parameters
    """

    def __init__(self, cell_size_x: float, cell_size_y: float, cell_size_z: float,
                 num_cells_x: int, num_cells_y: int, num_cells_z: int,
                 Lattice_Type: list[int], Radius: list[float], materialName: str,
                 gradRadiusProperty: list, gradDimProperty: list, gradMatProperty: list,
                 simMethod: int = 0, uncertaintyNode: float = 0.0,
                 periodicity: int = 0, erasedParts: list = None, randomHybrid: bool = False,
                 meshObject: "meshObject" = None, printing: bool = False, symmetryData: dict = None):
        """
        Constructor general for the Lattice class.

        Parameter:
        -----------
        cellSizeX: float
        cellSizeY: float
        cellSizeZ: float
            Dimension in each direction of the intial cell in the structure

        num_cells_x: integer
        num_cells_y: integer
        num_cells_z: integer
            Number of cells in each direction in the structure

        Lattice_Type: list of integer
            Geometry type the cell
                (-2 => Method random cell, -1 => Full random)
                (0 => BCC, 1 => Octet, 2 => OctetExt, 3 => OctetInt, 4 => BCCZ, 5 => Cubic, 6 => OctahedronZ,
                7 => OctahedronZcross, 8 => Kelvin, 9 => Cubic formulation 2 (centered), 10 => Cubic V3, 11 => Cubic V4,
                12 => New lattice (non connu) GPT generated, 13 => Diamond, 14 => Auxetic, 15 => Hichem, 16 => Hybrid1,
                17 => Hybrid2)
        Radius: list of float
            Initial radius geometry
        materialName: string
            Name of the default material in the lattice structure ('Ti-6Al-4V', 'VeroClear'...)
            Possible to add more material in the Material.py file

        Gradient properties
        gradRadiusProperty: array of data as [GradDimRule,GradDimDirection,GradDimParameters]
            Radius gradient on the lattice structure
        gradDimProperty: array of data as [GradRadRule,GradRadDirection,GradRadParameters]
            Cell dimension gradient on the lattice structure
                GradRule => constant, linear, parabolic, sinusoide, exponential
                GradDirection => [bool,bool,bool] set integer to 1 to active gradient in direction [X,Y,Z] 0 inactive
                GradParameters => [float, float, float] variable in the gradient rule for each direction [X,Y,Z]
        gradMatProperty: array of data as [Multimat,GradMaterialDirection]
            Material gradient on the lattice structure
                Multimat => Type of multimaterial (0: inactive / 1: multimat by layer / -1: Full random)


        simMethod: integer (0: off / 1: on)
            Method of simulation with modification at node
        uncertaintyNode: integer (0: off / 1: on)
            Control if adding uncertainties on node position
        hybridLatticeData: array of 3 integer [RadiusOfGeometry1,RadiusOfGeometry2,RadiusOfGeometry3]
            Data of radius of each geometry on the hybrid lattice
        periodicity: boolean (0: off / 1: on)
            Applying periodicity on the outer box of the lattice structure to calculate penalization method
        erasedParts: list of float in dim 6
            (xStart, yStart, zStart, xDim, yDim, zDim) of the erased region
        randomHybrid: boolean
            Randomize the hybrid lattice structure
        meshObject: meshObject
            Mesh object to check if the lattice structure is inside the mesh
        printing: boolean
            Print information about the lattice structure
        symmetryData: dictionary {"symPlane": string, "symPoint": tuple}
            Data to apply symmetry on the lattice structure
        """
        self._validate_inputs(cell_size_x, cell_size_y, cell_size_z, num_cells_x, num_cells_y, num_cells_z,
                              Lattice_Type, Radius, materialName, gradRadiusProperty, gradDimProperty, gradMatProperty,
                              simMethod, uncertaintyNode, periodicity, erasedParts,
                              randomHybrid)

        self.name = None
        self.yMin = None
        self.yMax = None
        self.xMax = None
        self.xMin = None
        self.zMax = None
        self.zMin = None
        self.latticeDimensionsDict = None
        self.dictSchurComplement = None
        self.objectifData = None

        self.cellSizeX = cell_size_x
        self.cellSizeY = cell_size_y
        self.cellSizeZ = cell_size_z
        self.numCellsX = num_cells_x
        self.numCellsY = num_cells_y
        self.numCellsZ = num_cells_z
        self.latticeType = Lattice_Type
        self.Radius = Radius
        self.materialName = materialName
        self.gradRadius = self.getGradSettings(gradRadiusProperty)
        self.gradDim = self.getGradSettings(gradDimProperty)
        self.gradMat = self.gradMaterialSetting(gradMatProperty)
        self.simMethod = simMethod
        self.sizeX, self.sizeY, self.sizeZ = self.getSizeLattice()
        self.uncertaintyNode = uncertaintyNode
        self.periodicity = periodicity  # Not finish to implemented
        self.erasedParts = erasedParts
        self.randomHybrid = randomHybrid
        self.meshObject = meshObject
        self.printing = printing

        self.cells = []
        self._nodes = []
        self._beams = []

        # Simulation necessary
        self.freeDOF = None  # Free DOF gradient conjugate gradient method
        self.maxIndexBoundary = None
        self.globalDisplacementIndex = None
        self.initialValueObjective = None
        self.initialRelativeDensityConstraint = None
        self.initialContinuityConstraint = None
        self.relativeDensityPoly = []
        self.relativeDensityPolyDeriv = []
        self.nDOFperNode = 6
        self.parameterOptimization = []
        self.krigingModelRelativeDensity = None
        self.penalizationCoefficient = 1.5  # Fixed with previous optimization
        self.meshLattice = None

        # Process
        self.generateLattice()
        if symmetryData is not None:
            self.applySymmetry(symmetryData["symPlane"], symmetryData["symPoint"])
        self.getMinMaxValues()
        self.defineBeamNodeIndex()
        self.defineCellIndex()
        self.defineCellNeighbours()
        self.setPointLocalTag()

        self.applyTagToAllPoint()

        # Case of penalization at beam near nodes
        if self.simMethod == 1:
            self.getAllAngles()
            self.setBeamNodeMod()

        # Get some data about lattice structures
        # self.getNodeData()
        # self.getBeamData()
        # print("Data retrieved")

        # Simulation FenicsX necessaries
        # Define global indexation
        self.defineNodeIndexBoundary()
        if self.printing:
            self.printStatistics()

        # Optimization necessary
        self.loadRelativeDensityModel()

    @classmethod
    def simpleLattice(cls, cell_size_x: float, cell_size_y: float, cell_size_z: float,
                      num_cells_x: int, num_cells_y: int, num_cells_z: int,
                      Lattice_Type: int, Radius: float) -> "Lattice":
        """
        Generate lattice structures with just simple parameters
        """
        Lattice_Type = [Lattice_Type]
        Radius = [Radius]
        nameMaterial = "VeroClear"
        # Define Default gradient properties
        GradDimRule = 'constant'
        GradDimDirection = [1, 0, 0]
        GradDimParameters = [0.0, 0.0, 0.0]
        GradRadRule = 'constant'
        GradRadDirection = [1, 0, 0]
        GradRadParameters = [0.0, 0.0, 0.0]
        Multimat = 0
        GradMaterialDirection = 1
        gradDimProperty = [GradDimRule, GradDimDirection, GradDimParameters]
        gradRadiusProperty = [GradRadRule, GradRadDirection, GradRadParameters]
        gradMatProperty = [Multimat, GradMaterialDirection]
        return cls(cell_size_x, cell_size_y, cell_size_z, num_cells_x, num_cells_y, num_cells_z, Lattice_Type, Radius,
                   nameMaterial, gradRadiusProperty, gradDimProperty, gradMatProperty)

    @classmethod
    def hybridgeometry(cls, cell_size_x: float, cell_size_y: float, cell_size_z: float,
                       simMethod: int, Radius: list[float], latticeType: list[int], uncertaintyNode: int,
                       periodicity: bool = True) -> "Lattice":
        """
        Generate hybrid geometry structure with just some parameters
        """
        nameMaterial = "VeroClear"
        # Define Default gradient properties
        GradDimRule = 'constant'
        GradDimDirection = [1, 0, 0]
        GradDimParameters = [0.0, 0.0, 0.0]
        GradRadRule = 'constant'
        GradRadDirection = [1, 0, 0]
        GradRadParameters = [0.0, 0.0, 0.0]
        Multimat = 0
        GradMaterialDirection = 1
        gradDimProperty = [GradDimRule, GradDimDirection, GradDimParameters]
        gradRadiusProperty = [GradRadRule, GradRadDirection, GradRadParameters]
        gradMatProperty = [Multimat, GradMaterialDirection]
        return cls(cell_size_x, cell_size_y, cell_size_z, 1, 1, 1, latticeType,
                   Radius, nameMaterial, gradRadiusProperty, gradDimProperty, gradMatProperty, simMethod,
                   uncertaintyNode, periodicity=periodicity)

    @classmethod
    def loadLatticeObject(cls, file_name: str = "LatticeObject", folder: str = "Saved_Lattice") -> "Lattice":
        """
        Load a lattice object from a file.

        Parameters:
        -----------
        file_name: str
            Name of the file to load (with or without the '.pkl' extension).
        folder: str
            Folder where the file is located.

        Returns:
        --------
        Lattice
            The loaded lattice object.
        """
        if not file_name.endswith(".pkl"):
            file_name += ".pkl"

        file_path = os.path.join(folder, file_name)

        if not os.path.exists(file_path):
            raise FileNotFoundError(f"The file {file_path} does not exist.")

        with open(file_path, "rb") as file:
            lattice = pickle.load(file)

        print(f"Lattice loaded successfully from {file_path}")
        return lattice

    def saveLatticeObject(self, file_name: str = "LatticeObject") -> None:
        """
        Save the lattice object to a file.

        Parameters:
        -----------
        file_name: str
            Name of the file to save (with or without the '.pkl' extension).
        """
        folder = "Saved_Lattice"
        os.makedirs(folder, exist_ok=True)

        if not file_name.endswith(".pkl"):
            file_name += ".pkl"

        file_path = os.path.join(folder, file_name)

        with open(file_path, "wb") as file:
            pickle.dump(self, file)

        print(f"Lattice saved successfully to {file_path}")

    @property
    def nodes(self):
        return self._nodes

    @property
    def beams(self):
        return self._beams

    def __repr__(self) -> str:
        string = f"Lattice name: {self.name}\n"
        string += f"Dimensions: {self.sizeX} x {self.sizeY} x {self.sizeZ}\n"
        string += f"Number of cells: {self.numCellsX} x {self.numCellsY} x {self.numCellsZ}\n"
        string += f"Cell size: {self.cellSizeX} x {self.cellSizeY} x {self.cellSizeZ}\n"
        string += f"Material: {self.materialName}\n"
        if self.randomHybrid:
            string += f"Random radius hybrid lattice\n"
        else:
            string += f"Radius: {self.Radius}\n"
        return string

    def _validate_inputs(self, cell_size_x, cell_size_y, cell_size_z,
                         num_cells_x, num_cells_y, num_cells_z,
                         Lattice_Type, Radius, materialName, gradRadiusProperty, gradDimProperty, gradMatProperty,
                         simMethod, uncertaintyNode, periodicity, erasedParts,
                         randomHybrid):

        # Check cell sizes
        assert isinstance(cell_size_x, (int, float)) and cell_size_x > 0, "cell_size_x must be a positive number"
        assert isinstance(cell_size_y, (int, float)) and cell_size_y > 0, "cell_size_y must be a positive number"
        assert isinstance(cell_size_z, (int, float)) and cell_size_z > 0, "cell_size_z must be a positive number"

        # Check number of cells
        assert isinstance(num_cells_x, int) and num_cells_x > 0, "num_cells_x must be a positive integer"
        assert isinstance(num_cells_y, int) and num_cells_y > 0, "num_cells_y must be a positive integer"
        assert isinstance(num_cells_z, int) and num_cells_z > 0, "num_cells_z must be a positive integer"

        # Check lattice type
        assert isinstance(Lattice_Type, list), "Lattice_Type must be a list"
        assert all(isinstance(lt, int) for lt in Lattice_Type), "All elements of Lattice_Type must be integers"

        # Check radius
        assert isinstance(Radius, list), "Radius must be a list"
        assert all(isinstance(r, float) for r in Radius), "All radius values must be floats"
        assert len(Radius) == len(Lattice_Type), "The number of radius must be equal to the number of lattice types"

        # Check material name
        assert isinstance(materialName, str), "materialName must be a string"

        # Check gradient properties
        assert isinstance(gradRadiusProperty, list), "gradRadiusProperty must be a list"
        assert isinstance(gradDimProperty, list), "gradDimProperty must be a list"
        assert isinstance(gradMatProperty, list), "gradMatProperty must be a list"

        # Check optional parameters
        assert isinstance(simMethod, int), "simMethod must be an integer"
        assert isinstance(uncertaintyNode, float), "uncertaintyNode must be a float"

        assert isinstance(periodicity, int), "periodicity must be an integer"

        if erasedParts is not None:
            for erasedPart in erasedParts:
                assert len(erasedPart) == 6 and all(
                    isinstance(x, float) for x in erasedPart), "erasedParts must be a list of 6 floats"
        assert isinstance(randomHybrid, bool), "randomHybrid must be a boolean"

    def getSizeLattice(self) -> list[float]:
        """
        Computes the size of the lattice along each direction.

        Return:
        ---------
        sizeLattice: list of float in dim 3
            Length of the lattice in each direction
        """
        sizeLattice = [0.0, 0.0, 0.0]
        for direction in range(3):
            total_length = 0.0
            # Get the number of cells in the current direction
            num_cells = [self.numCellsX, self.numCellsY, self.numCellsZ][direction]
            cell_size = [self.cellSizeX, self.cellSizeY, self.cellSizeZ][direction]
            gradient_factors = [grad[direction] for grad in self.gradDim[:num_cells]]

            # Calculate the total length by summing cell sizes multiplied by their respective gradient factors
            for factor in gradient_factors:
                total_length += factor * cell_size
            sizeLattice[direction] = total_length

        return sizeLattice

    @timing.timeit
    def getGradSettings(self, gradProperties: list) -> list[list[float]]:
        """
        Generate gradient settings based on the provided rule, direction, and parameters.

        Parameters:
        -----------
        gradProperties: list[Rule, Direction, Parameters]
            All types of properties for gradient definition.

        Return:
        ---------
        gradientData: list[list[float]]
            Generated gradient settings (list of lists).
        """

        def apply_rule(i: int, total_cells: int, param_value: float, rule: str) -> float:
            """
            Apply a specific gradient rule to calculate the gradient factor.

            Parameters:
            -----------
            i : int
                Current cell index in active direction.
            total_cells : int
                Total number of cells in the active direction.
            param_value : float
                Gradient parameter value.
            rule : str
                The gradient rule to apply ('constant', 'linear', etc.).

            Returns:
            --------
            float
                Calculated gradient factor.
            """
            mid = total_cells / 2
            match rule:
                case 'constant':
                    return 1.0
                case 'linear':
                    return 1.0 + i * param_value
                case 'parabolic':
                    if i < mid:
                        return 1.0 + (i / mid) * param_value
                    else:
                        return 1.0 + ((total_cells - i - 1) / mid) * param_value
                case 'sinusoide':
                    return 1.0 + param_value * math.sin((i / total_cells) * math.pi)
                case 'exponential':
                    return 1.0 + math.exp(i * param_value)
                case _:
                    raise ValueError(f"Unknown gradient rule: {rule}")

        # Extract gradient properties
        rule, direction, parameters = gradProperties

        # Determine the number of cells in each direction
        number_cells = [self.numCellsX, self.numCellsY, self.numCellsZ]

        indices = [0, 0, 0]

        gradientData = []

        for _ in range(max(number_cells)):
            gradientData.append([
                apply_rule(indices[dim], number_cells[dim], parameters[dim], rule) if direction[dim] == 1 else 1.0
                for dim in range(3)
            ])

            for dim in range(3):
                if direction[dim] == 1 and indices[dim] < number_cells[dim] - 1:
                    indices[dim] += 1
        return gradientData

    @timing.timeit
    def gradMaterialSetting(self, gradMatProperty: list) -> list:
        """
        Define gradient material settings.

        Parameters:
        ------------
        gradMatProperty: list[Multimat, GradMaterialDirection]
            Set of properties for material gradient.

        Returns:
        --------
        gradMat: list
            3D list representing the material type in the structure.
        """
        multimat, direction = gradMatProperty

        # Initialize gradMat based on `multimat` value
        if multimat == -1:  # Random materials
            return [[[random.randint(1, 3) for _ in range(self.numCellsX)] for _ in range(self.numCellsY)] for _ in
                    range(self.numCellsZ)]

        if multimat == 0:  # Single material
            return [[[1 for _ in range(self.numCellsX)] for _ in range(self.numCellsY)] for _ in range(self.numCellsZ)]

        if multimat == 1:  # Graded materials
            # Generate gradient based on the direction
            return [
                [
                    [
                        X if direction == 1 else Y if direction == 2 else Z
                        for X in range(self.numCellsX)
                    ]
                    for Y in range(self.numCellsY)
                ]
                for Z in range(self.numCellsZ)
            ]

        # Default case: return an empty gradMat if no valid `multimat` is provided
        return []

    @timing.timeit
    def isNotInErasedRegion(self, startCellPos: list[float]) -> bool:
        """
        Check if the cell is not in the erased region or inside the mesh.

        Parameters:
        -----------
        startCellPos: list of float
            (xStart, yStart, zStart) position of the cell to check.

        Returns:
        --------
        bool:
            True if the cell should be removed.
        """
        # Vérifier si le point est dans `erasedParts`
        if self.erasedParts is not None:
            for delPart in self.erasedParts:
                inside_erased = all(
                    delPart[direction] <= startCellPos[direction] <= delPart[direction] + delPart[direction + 3]
                    for direction in range(3)
                )

                if inside_erased:
                    return True  # La cellule est supprimée si elle est dans `erasedParts`

        return False  # cell removed

    def isPointInMesh(self, point):
        """
        Check if the point is inside the mesh.
        """
        if self.meshObject is not None:
            return self.meshObject.is_inside_mesh(point)

    def isCellInMesh(self, cell) -> bool:
        """
        Check if the cell is in the erased region.
        """
        cellBoundaryPoint = cell.getCellCornerCoordinates()
        for point in cellBoundaryPoint:
            self.isPointInMesh(point)
            if self.isPointInMesh(point):
                return True
        return False

    @timing.timeit
    def generateLattice(self) -> None:
        """
        Generates lattice structure based on specified parameters.

        Return:
        --------
        cells: list of Cell objects
            List of cells in the lattice
        """
        xCellStartInit = 0
        yCellStartInit = 0
        zCellStartInit = 0
        xCellStart = 0
        yCellStart = 0
        zCellStart = 0
        posCell = [0, 0, 0]
        for i in range(self.numCellsX):
            if i != 0:
                xCellStart += self.cellSizeX * self.gradDim[posCell[0]][0]
            else:
                xCellStart = xCellStartInit
            for j in range(self.numCellsY):
                if j != 0:
                    yCellStart += self.cellSizeY * self.gradDim[posCell[1]][1]
                else:
                    yCellStart = yCellStartInit
                for k in range(self.numCellsZ):
                    if k != 0:
                        zCellStart += self.cellSizeZ * self.gradDim[posCell[2]][2]
                    else:
                        zCellStart = zCellStartInit
                    posCell = [i, j, k]
                    initialCellSize = [self.cellSizeX, self.cellSizeY, self.cellSizeZ]
                    startCellPos = [xCellStart, yCellStart, zCellStart]
                    if not self.isNotInErasedRegion(startCellPos):
                        if self.randomHybrid:
                            radius = [random.uniform(0.01, 0.1) for _ in self.latticeType]
                            while sum(radius) == 0:
                                radius = [random.uniform(0.01, 0.1) for _ in self.latticeType]
                        else:
                            radius = self.Radius
                        new_cell = Cell(posCell, initialCellSize, startCellPos, self.latticeType,
                                        radius, self.gradRadius, self.gradDim, self.gradMat,
                                        self.uncertaintyNode)
                        if self.meshObject is not None and self.isCellInMesh(new_cell):
                            self.cells.append(new_cell)
                        elif self.meshObject is None:
                            self.cells.append(new_cell)
                        else:
                            del new_cell
        if len(self.latticeType) > 1:
            self.checkHybridCollision()

    @timing.timeit
    def defineBeamNodeIndex(self) -> None:
        """
        Define index at each beam and node
        """
        beamIndexed = {}
        nodeIndexed = {}
        nextBeamIndex = 0
        nextNodeIndex = 0
        # Define already indexed beam and node
        for cell in self.cells:
            for beam in cell.beams:
                if beam.index is not None:
                    beamIndexed[beam] = nextBeamIndex
                    nextBeamIndex += 1
                for node in [beam.point1, beam.point2]:
                    if node.index is not None:
                        nodeIndexed[node] = nextNodeIndex
                        nextNodeIndex += 1

        # Adding not indexed beam and node
        for cell in self.cells:
            for beam in cell.beams:
                if beam.index is None:
                    if beam not in beamIndexed:
                        beam.setIndex(nextBeamIndex)
                        beamIndexed[beam] = nextBeamIndex
                        nextBeamIndex += 1
                    else:
                        beam.setIndex(beamIndexed[beam])

                for node in [beam.point1, beam.point2]:
                    if node.index is None:
                        if node not in nodeIndexed:
                            node.setIndex(nextNodeIndex)
                            nodeIndexed[node] = nextNodeIndex
                            nextNodeIndex += 1
                        else:
                            node.setIndex(nodeIndexed[node])

    @timing.timeit
    def defineCellIndex(self) -> None:
        """
        Define index at each cell
        """
        cellIndexed = {}
        nextCellIndex = 0
        for cell in self.cells:
            if cell.index is not None:
                cellIndexed[cell] = nextCellIndex
                nextCellIndex += 1

        for cell in self.cells:
            if cell.index is None:
                if cell not in cellIndexed:
                    cell.setIndex(nextCellIndex)
                    cellIndexed[cell] = nextCellIndex
                    nextCellIndex += 1

    @timing.timeit
    def defineCellNeighbours(self) -> None:
        """
        Define neighbours for each cell in the lattice, with periodic boundaries if enabled.
        """
        cell_dict = {tuple(cell.posCell): cell for cell in self.cells}

        neighbor_offsets = [
            (-self.cellSizeX, 0, 0), (self.cellSizeX, 0, 0),
            (0, -self.cellSizeY, 0), (0, self.cellSizeY, 0),
            (0, 0, -self.cellSizeZ), (0, 0, self.cellSizeZ)
        ]

        for cell in self.cells:
            cell.neighbourCells = []
            for offset in neighbor_offsets:
                raw_pos = (
                    cell.posCell[0] + offset[0],
                    cell.posCell[1] + offset[1],
                    cell.posCell[2] + offset[2]
                )

                if self.periodicity:
                    # périodicité X
                    if raw_pos[0] < self.xMin:
                        neighbor_x = self.xMax + offset[0]
                    elif raw_pos[0] >= self.xMax:
                        neighbor_x = self.xMin
                    else:
                        neighbor_x = raw_pos[0]
                    # périodicité Y
                    if raw_pos[1] < self.yMin:
                        neighbor_y = self.yMax + offset[1]
                    elif raw_pos[1] >= self.yMax:
                        neighbor_y = self.yMin
                    else:
                        neighbor_y = raw_pos[1]
                    # périodicité Z
                    if raw_pos[2] < self.zMin:
                        neighbor_z = self.zMax + offset[2]
                    elif raw_pos[2] >= self.zMax:
                        neighbor_z = self.zMin
                    else:
                        neighbor_z = raw_pos[2]

                    neighbor_pos = (neighbor_x, neighbor_y, neighbor_z)
                else:
                    if not (self.xMin <= raw_pos[0] <= self.xMax and
                            self.yMin <= raw_pos[1] <= self.yMax and
                            self.zMin <= raw_pos[2] <= self.zMax):
                        continue
                    neighbor_pos = raw_pos
                if neighbor_pos in cell_dict:
                    cell.addCellNeighbour(cell_dict[neighbor_pos])

    def getNodeData(self) -> None:
        """
        Retrieves node data for the lattice.
        data structure: each line represents a node with data [indexNode, X, Y, Z]
        """
        self._nodes = []
        for cell in self.cells:
            for beam in cell.beams:
                for node in [beam.point1, beam.point2]:
                    if node not in self._nodes:
                        self._nodes.append(node.getData())

    def getNodeObject(self) -> list:
        """
        Retrieves node object for the lattice.

        Returns:
        --------
        nodeObjList: list
            List of node objects in the lattice.
        """
        nodeObjList = []
        for cell in self.cells:
            for beam in cell.beams:
                for node in [beam.point1, beam.point2]:
                    if node not in nodeObjList:
                        nodeObjList.append(node)
        return nodeObjList

    def getBeamData(self) -> None:
        """
        Retrieves beam data for the lattice.
        data structure: each line represents a beam with data [indexBeam, indexNode1, indexNode2, type]
        """
        self._beams = []
        for cell in self.cells:
            for beam in cell.beams:
                if beam not in self._beams:
                    self._beams.append(beam.getData())

    def getBeamObject(self) -> list:
        """
        Retrieves beam object for the lattice.
        """
        beamObjList = []
        self._beams = []
        for cell in self.cells:
            for beam in cell.beams:
                if beam not in beamObjList:
                    beamObjList.append(beam)
        return beamObjList

    @timing.timeit
    def getListAngleBeam(self, beam: "Beam", pointbeams: list["Beam"]) -> tuple[list[float], list[float]]:
        """
        Calculate an angle between the considerate beam and beams contains in pointbeams

        Parameters:
        -----------
        beam: Beam object
            Beam where an angle is computed on
        pointbeams: list of Beam object
            List of beam to calculate an angle with considered beam

        Return:
        ---------
        non_zero_anglebeam: list of an angle between considered beam and pointbeams beam list
        non_zero_radiusbeam: list of radius between a considered beam and pointbeams beam list

        Special case when pointbeams is an empty return max angle to minimize penalization zone
        """

        def getAngleBetweenBeams(beam1, beam2):
            """
            Calculates angle between 2 beams

            Return:
            --------
            Angle: float
                angle in degrees
            """
            p1, p2 = None, None
            if self.periodicity:
                # Vérification pour les coins (tags entre 1000 et 1007)
                for idx1, p1_candidate in enumerate([beam1.point1, beam1.point2]):
                    if p1_candidate.tag and 1000 <= p1_candidate.tag[0] <= 1007:
                        p1 = idx1  # Enregistrer l'indice pour beam1
                        for idx2, p2_candidate in enumerate([beam2.point1, beam2.point2]):
                            if p2_candidate.tag and 1000 <= p2_candidate.tag[0] <= 1007:
                                p2 = idx2  # Enregistrer l'indice pour beam2
                                break  # Sortir de la boucle si une correspondance est trouvée

                # Vérification pour les arêtes (tags spécifiques)
                if p1 is None and p2 is None:  # Ne vérifie les arêtes que si aucun coin n'est trouvé
                    list_tag_edge = [[102, 104, 106, 107], [100, 108, 105, 111], [101, 109, 103, 110]]
                    for tag_list in list_tag_edge:
                        for idx1, p1_candidate in enumerate([beam1.point1, beam1.point2]):
                            if p1_candidate.tag and p1_candidate.tag[0] in tag_list:
                                p1 = idx1  # Enregistrer l'indice pour beam1
                                for idx2, p2_candidate in enumerate([beam2.point1, beam2.point2]):
                                    if p2_candidate.tag and p2_candidate.tag[0] in tag_list:
                                        p2 = idx2  # Enregistrer l'indice pour beam2
                                        break  # Sortir de la boucle si une correspondance est trouvée

                if p1 is None and p2 is None:
                    list_face_tag = [[10, 15], [11, 14], [12, 13]]
                    for face_tag in list_face_tag:
                        for idx1, p1_candidate in enumerate([beam1.point1, beam1.point2]):
                            if p1_candidate.tag and p1_candidate.tag[0] in face_tag:
                                p1 = idx1
                                for idx2, p2_candidate in enumerate([beam2.point1, beam2.point2]):
                                    if p2_candidate.tag and p2_candidate.tag[0] in face_tag:
                                        p2 = idx2
                                        break

            if beam1.point1 == beam2.point1 or (p1 == 0 and p2 == 0):
                u = beam1.point2 - beam1.point1
                v = beam2.point2 - beam2.point1
            elif beam1.point1 == beam2.point2 or (p1 == 0 and p2 == 1):
                u = beam1.point2 - beam1.point1
                v = beam2.point1 - beam2.point2
            elif beam1.point2 == beam2.point1 or (p1 == 1 and p2 == 0):
                u = beam1.point1 - beam1.point2
                v = beam2.point2 - beam2.point1
            elif beam1.point2 == beam2.point2 or (p1 == 1 and p2 == 1):
                u = beam1.point1 - beam1.point2
                v = beam2.point1 - beam2.point2
            else:
                raise ValueError("Beams are not connected at any point")

            dot_product = sum(a * b for a, b in zip(u, v))
            u_norm = math.sqrt(sum(a * a for a in u))
            v_norm = math.sqrt(sum(b * b for b in v))
            cos_theta = dot_product / (u_norm * v_norm)
            cos_theta = max(min(cos_theta, 1.0), -1.0)
            angle_rad = math.acos(cos_theta)
            angle_deg = math.degrees(angle_rad)
            return angle_deg

        anglebeam = []
        radiusBeam = []
        if len(pointbeams) > 1:
            for beampoint in pointbeams:
                radiusBeam.append(beampoint.radius)
                anglebeam.append(getAngleBetweenBeams(beam, beampoint))
        else:
            radiusBeam.append(beam.radius)
            anglebeam.append(179.9)
        non_zero_anglebeam = [angle for angle in anglebeam if angle >= 0.01]
        non_zero_radiusbeam = [radius for angle, radius in zip(anglebeam, radiusBeam) if angle >= 0.01]
        return non_zero_anglebeam, non_zero_radiusbeam

    @timing.timeit
    def getConnectedBeams(self, beamList: list["Beam"], beam: "Beam") -> tuple[list["Beam"], list["Beam"]]:
        """
        Get all beams connected to the interest beam.

        Parameters:
        -----------
        beam: Beam
            Beam of interest

        Returns:
        --------
        point1beams: list[Beam]
            Beams connected to point1
        point2beams: list[Beam]
            Beams connected to point2
        """
        point1beams = []
        point2beams = []

        for beamidx in beamList:
            if beam.point1 == beamidx.point1 or beam.point1 == beamidx.point2:
                if beamidx not in point1beams:
                    point1beams.append(beamidx)
            if beam.point2 == beamidx.point1 or beam.point2 == beamidx.point2:
                if beamidx not in point2beams:
                    point2beams.append(beamidx)

            # Gestion de la périodicité
            if self.periodicity and (beam.point1.tag is not [] or beam.point2.tag is not []):
                def check_periodic_connection(point, beam_idx, connected_beams, tag_range):
                    periodic = False
                    if point.tag and point.tag[0] in tag_range:
                        if any(tag in tag_range for tag in beam_idx.point1.tag) or \
                                any(tag in tag_range for tag in beam_idx.point2.tag):
                            if any(tag in range(1000, 1008) for tag in point.localTag) and (
                                    any(tag in range(1000, 1008) for tag in beam_idx.point1.localTag) or
                                    any(tag in range(1000, 1008) for tag in beam_idx.point2.localTag)
                            ):
                                periodic = True
                            edge_tags_list = [[102, 104, 106, 107], [100, 108, 105, 111], [101, 109, 103, 110]]
                            for tags in edge_tags_list:
                                if any(tag in tags for tag in point.localTag) and (
                                        any(tag in tags for tag in beam_idx.point1.localTag) or
                                        any(tag in tags for tag in beam_idx.point2.localTag)
                                ):
                                    periodic = True
                                    break
                            face_tags = [[10, 15], [11, 14], [12, 13]]
                            for tags in face_tags:
                                if any(tag in tags for tag in point.localTag) and (
                                        any(tag in tags for tag in beam_idx.point1.localTag) or
                                        any(tag in tags for tag in beam_idx.point2.localTag)
                                ):
                                    periodic = True
                                    break
                    if beam_idx not in connected_beams and periodic:
                        connected_beams.append(beam_idx)

                # Coins
                check_periodic_connection(beam.point1, beamidx, point1beams, range(1000, 1008))
                check_periodic_connection(beam.point2, beamidx, point2beams, range(1000, 1008))

                # Arêtes
                edge_tags_list = [[102, 104, 106, 107], [100, 108, 105, 111], [101, 109, 103, 110]]
                for tags in edge_tags_list:
                    check_periodic_connection(beam.point1, beamidx, point1beams, tags)
                    check_periodic_connection(beam.point2, beamidx, point2beams, tags)

                # Faces
                face_tags = [[10, 15], [11, 14], [12, 13]]
                for tags in face_tags:
                    check_periodic_connection(beam.point1, beamidx, point1beams, tags)
                    check_periodic_connection(beam.point2, beamidx, point2beams, tags)

        return point1beams, point2beams

    @timing.timeit
    def getAllAngles(self) -> None:
        """
        Calculates angles between beams in the lattice.

        Return:
        ---------
        angle:
            data structure => ((beam_index, Angle mininmum point 1, minRad1, Angle mininmum point 2, minRad2))
        """

        @timing.timeit
        def findMinAngle(angles, radii):
            """
            Find Minimum angle between beams and radius connection to this particular beam
            """
            LValuesMax = 0
            LRadius = None
            LAngle = None
            for radius, angle in zip(radii, angles):
                L = self.functionPenalizationLzone(radius, angle)
                if L > LValuesMax:
                    LValuesMax = L
                    LRadius = radius
                    LAngle = angle
            return LAngle, LRadius

        # Create list of beam
        for cell in self.cells:
            beamList = []
            cellListNeighbours = cell.getNeighbourCells()
            cellListNeighbours.append(cell)  # Include the cell itself
            for neighbour in cellListNeighbours:
                for beam in neighbour.beams:
                    if beam not in beamList:
                        beamList.append(beam)
            angleList = {}
            for beam in cell.beams:
                # Determine beams on nodes
                point1beams, point2beams = self.getConnectedBeams(beamList, beam)
                # Determine angle for all beams connected at the node
                non_zero_anglebeam1, non_zero_radiusbeam1 = self.getListAngleBeam(beam, point1beams)
                non_zero_anglebeam2, non_zero_radiusbeam2 = self.getListAngleBeam(beam, point2beams)
                # Find the lowest angle
                LAngle1, LRadius1 = findMinAngle(non_zero_anglebeam1, non_zero_radiusbeam1)
                LAngle2, LRadius2 = findMinAngle(non_zero_anglebeam2, non_zero_radiusbeam2)
                angleList[beam.index] = (LRadius1, round(LAngle1, 2), LRadius2, round(LAngle2, 2))
                beam.setAngle(angleList[beam.index])

    @timing.timeit
    def getMinMaxValues(self) -> None:
        """
        Computes extremum values of coordinates in the lattice.

        Return:
        --------
        ExtrumumValues: tuple of floats (xMin, xMax, yMin, yMax, zMin, zMax)
        """
        if not self.cells:
            raise ValueError("No cells in the lattice.")

        # Flatten the list of nodes from all cells
        all_nodes = [point for cell in self.cells for beam in cell.beams for point in [beam.point1, beam.point2]]

        if not all_nodes:
            raise ValueError("No nodes in the cells of the lattice.")

        # Extract coordinates
        x_values = [node.x for node in all_nodes]
        y_values = [node.y for node in all_nodes]
        z_values = [node.z for node in all_nodes]

        self.xMin, self.xMax = min(x_values), max(x_values)
        self.yMin, self.yMax = min(y_values), max(y_values)
        self.zMin, self.zMax = min(z_values), max(z_values)

        self.setLatticeDimensionsDict()

    def setLatticeDimensionsDict(self):
        """
        Set lattice dimensions in a dictionary format
        """
        self.latticeDimensionsDict = {
            "xMin": self.xMin,
            "xMax": self.xMax,
            "yMin": self.yMin,
            "yMax": self.yMax,
            "zMin": self.zMin,
            "zMax": self.zMax
        }

    @timing.timeit
    def setBeamNodeMod(self) -> None:
        """
        Modifies beam and node data to model lattice structures for simulation with rigidity penalization at node
        """
        for cell in self.cells:
            beamsToRemove = []
            beamToAdd = []

            for beam in cell.beams:
                lengthMod = beam.getLengthMod()
                pointExt1 = beam.getPointOnBeamFromDistance(lengthMod[0], 1)
                pointExt1Obj = Point(pointExt1[0], pointExt1[1], pointExt1[2])
                pointExt1Obj.setNodeMod(True)
                pointExt2 = beam.getPointOnBeamFromDistance(lengthMod[1], 2)
                pointExt2Obj = Point(pointExt2[0], pointExt2[1], pointExt2[2])
                pointExt2Obj.setNodeMod(True)

                b1 = Beam(beam.point1, pointExt1Obj, beam.radius, beam.material,
                          beam.type)
                b1.setBeamMod()
                b2 = Beam(pointExt1Obj, pointExt2Obj, beam.radius, beam.material, beam.type)
                b3 = Beam(pointExt2Obj, beam.point2, beam.radius, beam.material,
                          beam.type)
                b3.setBeamMod()

                beamToAdd.append((b1, b2, b3))

                beamsToRemove.append(beam)

            for addingBeam in beamToAdd:
                cell.addBeam(addingBeam)

            for beam in beamsToRemove:
                cell.removeBeam(beam)

        # Update index
        self.defineBeamNodeIndex()

    def functionPenalizationLzone(self, radius: float, angle: float) -> float:
        """
        Definition of the penalization function

        Parameters:
        ------------
        radius: float
            radius data
        angle: float
            angle data

        Returns:
        ---------
        L: float
            Length of the penalization zone
        """
        if angle > 170:
            L = 0.0000001
        else:
            L = radius / math.tan(math.radians(angle) / 2)
        return L

    def removeCell(self, index: int) -> None:
        """
        Removes a cell from the lattice

        Parameters:
        ------------
        index: int
            index of the cell to remove
        """
        if 0 <= index < len(self.cells):
            del self.cells[index]
        else:
            raise IndexError("Invalid cell index.")

    def findMinimumBeamLength(self) -> float:
        """
        Find minimum beam length

        Returns:
        --------
        minLength: float
            Length of the smallest beam in the lattice
        """
        minLength = 100000
        for cell in self.cells:
            for beam in cell.beams:
                if minLength > beam.getLength() > 0.0001 and (beam.type == 0 or beam.type == 2):
                    minLength = beam.getLength()
        return minLength

    def getTagList(self) -> list[int]:
        """
        Get the tag for all points in lattice

        Returns:
        --------
        tagList: list of int
            List of all tags of each point in lattice
        """
        tagList = []
        nodeAlreadyAdded = []
        for cell in self.cells:
            for beam in cell.beams:
                for node in [beam.point1, beam.point2]:
                    if node not in nodeAlreadyAdded:
                        tagList.append(node.tag)
                        nodeAlreadyAdded.append(node)
        return tagList

    def getTagListBoundary(self) -> list[int]:
        """
        Get the tag for all points in lattice

        Returns:
        --------
        tagList: list of int
            List of all tags of each point in lattice
        """
        tagList = []
        nodeAlreadyAdded = []
        for cell in self.cells:
            for beam in cell.beams:
                for node in [beam.point1, beam.point2]:
                    if node not in nodeAlreadyAdded and self.isNodeOnBoundary(node):
                        tagList.append(node.tag)
                        nodeAlreadyAdded.append(node)
        return tagList

    @timing.timeit
    def applyTagToAllPoint(self) -> None:
        """
        Generate tag to all nodes in lattice
        """
        for cell in self.cells:
            for beam in cell.beams:
                for node in [beam.point1, beam.point2]:
                    tag = node.tagPoint(self.getLatticeBoundaryBox())
                    node.setTag(tag)

    def getLatticeBoundaryBox(self) -> list[float]:
        """
        Get the boundary box of the lattice
        """
        return [self.xMin, self.xMax, self.yMin, self.yMax, self.zMin, self.zMax]

    def getConnectedNode(self, node: "Point") -> list["Point"]:
        """
        Get all nodes connected to the input node with a beam

        Parameter:
        -----------
        node: point object

        Return:
        --------
        connectedNode: List of a point object
        """
        connectedNode = []
        nodeIndexRef = node.index
        for cell in self.cells:
            for beam in cell.beams:
                if beam.point1.index == nodeIndexRef:
                    connectedNode.append(beam.point2)
                if beam.point2.index == nodeIndexRef:
                    connectedNode.append(beam.point1)
        return connectedNode

    def findBoundaryBeams(self) -> list["Beam"]:
        """
        Find boundary beams and change the type of beam

        Return:
        -------
        boundaryBeams: List of a beam object
        """
        boundaryBeams = []
        for cell in self.cells:
            for beam in cell.beams:
                if self.isNodeOnBoundary(beam.point1) or self.isNodeOnBoundary(beam.point2):
                    beam.changeBeamType(2)
                    boundaryBeams.append(beam)
        return boundaryBeams

    def isNodeOnBoundary(self, node: "Point") -> bool:
        """
        Get boolean that give information of boundary node

        Parameters:
        -----------
        node : Point object

        Returns:
        ----------
        boolean: (True if node on boundary)
        """
        return (node.x == self.xMin or node.x == self.xMax or node.y == self.yMin or node.y == self.yMax or
                node.z == self.zMin or node.z == self.zMax)

    def findBoundaryNodes(self) -> list["Point"]:
        """
        Find boundary nodes

        Returns:
        ---------
        boundaryNodes: List of a point object
        """
        boundaryNodes = []
        for cell in self.cells:
            for beam in cell.beams:
                for node in [beam.point1, beam.point2]:
                    if (node.x == self.xMin or node.x == self.xMax or node.y == self.yMin or node.y == self.yMax or
                            node.z == self.zMin or node.z == self.zMax):
                        boundaryNodes.append(node)
        return boundaryNodes

    def getName(self) -> str:
        """
        Determine the name of the lattice

        Returns:
        ---------
        name: string
        """
        nameList = [
            "BCC",  # 0
            "Octet",  # 1
            "OctetExt",  # 2
            "OctetInt",  # 3
            "BCCZ",  # 4
            "Cubic",  # 5
            "OctahedronZ",  # 6
            "OctahedronZcross",  # 7
            "Kelvin",  # 8
            "CubicV2",  # 9 (centered)
            "CubicV3",  # 10
            "CubicV4",  # 11
            "NewlatticeUnknown",  # 12 GPT generated
            "Diamond",  # 13
            "Auxetic"  # 14
        ]
        if self.latticeType == 1000:
            self.name = "Hybrid"
        else:
            self.name = nameList[self.latticeType]
        if self.simMethod == 1:
            self.name += "Mod"
        return self.name

    def checkHybridCollision(self) -> None:
        """
        Check if beam in hybrid configuration is cut by a point in the geometry
        Change the beam configuration of collisionned beams
        """
        for cell in self.cells:
            cellPoints = cell.getAllPoints()
            for node in cellPoints:
                for beam in cell.beams:
                    if beam.isPointOnBeam(node):
                        typeBeamToRemove = beam.type  # Get beam to remove type to apply in new separated beams
                        beam1 = Beam(beam.point1, node, beam.radius, beam.material, typeBeamToRemove)
                        beam2 = Beam(beam.point2, node, beam.radius, beam.material, typeBeamToRemove)
                        cell.removeBeam(beam)
                        cell.addBeam(beam1)
                        cell.addBeam(beam2)

    def getPosData(self) -> list[list[float]]:
        """
        Retrieves position data for the lattice.

        Returns:
        --------
        posData: list of list of float
            List of node positions
        """
        posData = []
        nodeAlreadyAdded = []
        for cell in self.cells:
            for beam in cell.beams:
                for node in [beam.point1, beam.point2]:
                    if node not in nodeAlreadyAdded:
                        posData.append([node.getPos()])
                        nodeAlreadyAdded.append(node)
        return posData

    def getEdgeIndex(self) -> list[list[int]]:
        """
        Retrieves edge index data for the lattice.

        Returns:
        --------
        edgeIndex: list of list of int
            List of edge index
        """
        edgeIndex = []
        beamAlreadyAdded = []
        for cell in self.cells:
            for beam in cell.beams:
                if beam not in beamAlreadyAdded:
                    edgeIndex.append([beam.point1.index, beam.point2.index])
                    beamAlreadyAdded.append(beam)
        return edgeIndex

    def getBeamType(self) -> list[int]:
        """
        Retrieves beam type data for the lattice.

        Returns:
        --------
        beamType: list of int
            List of beam types
        """
        beamType = []
        beamAlreadyAdded = []
        for cell in self.cells:
            for beam in cell.beams:
                if beam not in beamAlreadyAdded:
                    beamType.append([beam.type])
        return beamType

    def getAllBeamLength(self) -> list[float]:
        """
        Retrieves beam length data for the lattice.

        Returns:
        --------
        beamLength: list of float
            List of beam lengths
        """
        beamLength = []
        beamAlreadyAdded = []
        for cell in self.cells:
            for beam in cell.beams:
                if beam not in beamAlreadyAdded:
                    beamLength.append([beam.length])
        return beamLength

    def changeHybridData(self, hybridRadiusData: list[float]) -> None:
        """
        Change radius data for hybrid lattice

        Parameters:
        ------------
        hybridRadiusData: list of float
            List of radius data for hybrid lattice
        """
        if len(hybridRadiusData) != len(self.Radius):
            raise ValueError("Invalid hybrid radius data.")
        for cell in self.cells:
            for beam in cell.beams:
                if beam.modBeam:
                    beam.radius = hybridRadiusData[beam.type] * beam.penalizationCoefficient
                else:
                    beam.radius = hybridRadiusData[beam.type]

    def attractorLattice(self, PointAttractorList: list[float] = None, alpha: float = 0.5,
                         inverse: bool = False) -> None:
        """
        Attract lattice to a specific point

        Parameters:
        -----------
        PointAttractor: list of float in dim 3
            Coordinates of the attractor point (default: None)
        alpha: float
            Coefficient of attraction (default: 0.5)
        inverse: bool
            If True, points farther away are attracted less (default: False)
        """

        def distance(point1, point2):
            """
            Calculate distance between two points
            """
            return math.sqrt((point2.x - point1.x) ** 2 + (point2.y - point1.y) ** 2 + (point2.z - point1.z) ** 2)

        def movePointAttracted(point, attractorPoint, alpha_coeff, inverse_bool):
            """
            Move point1 relative from attractorPoint with coefficient alpha

            Parameters:
            -----------
            point: Point object
                Point to move
            attractorPoint: Point object
                Attractor point
            alpha_coeff: float
                Coefficient of attraction
            inverse: bool
                If True, points farther away are attracted less
            """
            Length = distance(point, attractorPoint)
            if inverse_bool:
                factor = alpha_coeff / Length if Length != 0 else alpha_coeff
            else:
                factor = alpha_coeff * Length

            DR = [(attractorPoint.x - point.x) * factor, (attractorPoint.y - point.y) * factor,
                  (attractorPoint.z - point.z) * factor]

            pointMod = [point.x, point.y, point.z]
            pointMod = [p1 + p2 for p1, p2 in zip(pointMod, DR)]
            point.movePoint(pointMod[0], pointMod[1], pointMod[2])

        if PointAttractorList is None:
            pointAttractor = Point(5, 0.5, -2)
        else:
            pointAttractor = Point(PointAttractorList[0], PointAttractorList[1], PointAttractorList[2])

        for cell in self.cells:
            for beam in cell.beams:
                movePointAttracted(beam.point1, pointAttractor, alpha, inverse)
                movePointAttracted(beam.point2, pointAttractor, alpha, inverse)
        self.getMinMaxValues()

    def curveLattice(self, center_x: float, center_y: float, center_z: float,
                     curvature_strength: float = 0.1) -> None:
        """
        Curve the lattice structure around a given center.

        Parameters:
        -----------
        center_x: float
            The x-coordinate of the center of the curvature.
        center_y: float
            The y-coordinate of the center of the curvature.
        center_z: float
            The z-coordinate of the center of the curvature.
        curvature_strength: float (default: 0.1)
            The strength of the curvature applied to the lattice.
            Positive values curve upwards, negative values curve downwards.
        """
        for cell in self.cells:
            for beam in cell.beams:
                for node in [beam.point1, beam.point2]:
                    x, y, z = node.x, node.y, node.z
                    # Calculate the distance from the center of curvature
                    dx = x - center_x
                    dy = y - center_y
                    dz = z - center_z
                    new_z = z - curvature_strength * (dx ** 2 + dy ** 2 + dz ** 2)
                    node.movePoint(x, y, new_z)
        self.getMinMaxValues()

    def cylindrical_transform(self, radius: float) -> None:
        """
        Apply cylindrical transformation to the lattice structure.
        To create stent structures, 1 cell in the X direction is required and you can choose any number of cells in
        the Y and Z direction.

        Parameters:
        -----------
        radius: float
            Radius of the cylinder.
        """
        max_y = self.sizeY
        for cell in self.cells:
            for beam in cell.beams:
                for node in [beam.point1, beam.point2]:
                    x, y, z = node.x, node.y, node.z
                    # Convert Cartesian coordinates (x, y, z) to cylindrical coordinates (r, theta, z)
                    theta = (y / max_y) * 2 * math.pi  # theta = (y / total height) * 2 * pi
                    new_x = radius * math.cos(theta)
                    new_y = radius * math.sin(theta)
                    node.movePoint(new_x, new_y, z)
        self.getMinMaxValues()
        self.deleteDuplicatedBeams()

    def moveToCylinderForm(self, radius: float) -> None:
        """
        Move the lattice to a cylindrical form.

        Parameters:
        -----------
        radius: float
            Radius of the cylinder.
        """
        if radius <= self.xMax / 2:
            raise ValueError("The radius of the cylinder is too small: minimum value = ", self.xMax / 2)

        # Find moving distance
        def formula(x_coords):
            """
            Formula to calculate the new z-coordinate of the node.

            Parameters:
            -----------
            x: float
                x-coordinate of the node.
            """
            return radius - math.sqrt(radius ** 2 - (x_coords - self.xMax / 2) ** 2)

        for cell in self.cells:
            for beam in cell.beams:
                for node in [beam.point1, beam.point2]:
                    x, y, z = node.x, node.y, node.z
                    new_z = z - formula(x)
                    node.movePoint(x, y, new_z)
        self.getMinMaxValues()

    def fitToSurface(self, equation: callable, mode: str = "z", params: dict = None):
        """
        Adjust the lattice nodes to follow a surface defined by an equation.

        Parameters:
        -----------
        equation : callable
            Function representing the surface. For example, a lambda function or a normal function.
            Example: lambda x, y: x**2 + y**2 (for a paraboloid).
        mode : str
            Adjustment mode:
            - "z": Adjust nodes on a surface (z = f(x, y)).
            - "z_plan": Adjust nodes on a plan (z = f(x, y)) without changing the z-coordinate.
        params : dict
            Additional parameters for the equation or mode (e.g., radius, angle, etc.).
        """
        if params is None:
            params = {}
        nodeAlreadyChanged = []
        for cell in self.cells:
            for beam in cell.beams:
                for node in [beam.point1, beam.point2]:
                    x, y, z = node.x, node.y, node.z
                    if node not in nodeAlreadyChanged:
                        nodeAlreadyChanged.append(node)
                        # Adjust for a surface \( z = f(x, y) \)
                        if mode == "z":
                            new_z = equation(x, y, **params)
                            new_z = z + new_z
                            node.movePoint(x, y, new_z)
                        elif mode == "z_plan":
                            new_z = equation(x, y, **params)
                            node.movePoint(x, y, new_z)

                        # Other modes can be added here (e.g. cylindrical, spherical)
                        else:
                            raise ValueError(f"Mode '{mode}' non supporté.")

        # Update lattice limits after adjustment
        self.getMinMaxValues()

    def deleteDuplicatedBeams(self) -> None:
        """
        Delete duplicated beams in the lattice
        """
        beamList = []
        for cell in self.cells:
            for beam in cell.beams:
                if beam not in beamList:
                    beamList.append(beam)
                else:
                    cell.removeBeam(beam)

    def getRelativeDensityConstraint(self, relativeDensityMax, geomScheme) -> float:
        """
        Get relative density of the lattice
        """
        relativeDensity = self.getRelativeDensity(geomScheme)
        print("Relative density: ", relativeDensity)
        error = relativeDensity - relativeDensityMax
        print("Relative density maximum: ", relativeDensityMax)
        print("Relative density error: ", error)
        return error

    def getRelativeDensity(self, geomScheme=None) -> float:
        """
        Get mean relative density of all cells in lattice

        Returns:
        --------
        meanRelDens: float
            Mean relative density of the lattice
        """
        cellRelDens = []
        for cell in self.cells:
            if self.krigingModelRelativeDensity is not None:
                cellRelDens.append(cell.getRelativeDensityKriging(self.krigingModelRelativeDensity, geomScheme))
            else:
                cellRelDens.append(cell.getRelativeDensityCell())
        meanRelDens = mean(cellRelDens)
        return meanRelDens

    def defineRelativeDensityFunction(self, degree: int = 3) -> None:
        """
        Define relative density function
        Possible to define a more complex function with dependency on hybrid cells

        Parameters:
        -----------
        degree: int
            Degree of the polynomial function
        """
        if len(self.relativeDensityPoly) == 0:
            fictiveCell = Cell([0, 0, 0], [self.cellSizeX, self.cellSizeY, self.cellSizeZ],
                               [0, 0, 0], self.latticeType, self.Radius, self.gradRadius, self.gradDim, self.gradMat,
                               self.uncertaintyNode)
            domainRadius = np.linspace(0.01, 0.1, 10)
            for idxRad in range(len(self.Radius)):
                radius = np.zeros(len(self.Radius))
                relativeDensity = []
                for domainIdx in domainRadius:
                    radius[idxRad] = domainIdx
                    fictiveCell.changeBeamRadius([radius], self.gradRadius)
                    relativeDensity.append(fictiveCell.getRelativeDensityCell())
                poly_coeffs = np.polyfit(domainRadius, relativeDensity, degree).flatten()
                poly = np.poly1d(poly_coeffs)
                self.relativeDensityPoly.append(poly)
                self.relativeDensityPolyDeriv.append(poly.deriv())

    def getRelativeDensityGradient(self) -> list[float]:
        """
        Get relative density gradient of the lattice

        Returns:
        --------
        grad: list of float
            Gradient of relative density
        """
        if len(self.relativeDensityPoly) == 0:
            self.defineRelativeDensityFunction()
        if len(self.cells[0].radius) != len(self.relativeDensityPoly):
            raise ValueError("Invalid radius data.")

        grad = []
        for cell in self.cells:
            grad.append(cell.getRelativeDensityGradient(self.relativeDensityPolyDeriv))
        return grad

    def getRelativeDensityGradientKriging(self, geomScheme=None) -> list[float]:
        """
        Get relative density gradient of the lattice using kriging model

        Returns:
        --------
        grad: list of float
            Gradient of relative density
        """
        grad = []
        numberOfCells = len(self.cells)
        if geomScheme is None or len(geomScheme) != 3:
            geomScheme = [i < len(self.Radius) for i in range(3)]

        for cell in self.cells:
            gradient3Geom = cell.getRelativeDensityGradientKrigingCell(self.krigingModelRelativeDensity,
                                                                       geomScheme) / numberOfCells
            grad.extend(gradient3Geom[geomScheme])
        return grad

    def getRadiusContinuityDifference(self, delta: float = 0.01) -> list[float]:
        """
        Get the difference in radius between connected beams in the lattice

        Parameters:
        -----------
        delta: float
            Minimum difference in radius between connected cells
        """
        radiusContinuityDifference = []
        for cell in self.cells:
            radiusCell = cell.getRadius()
            for neighbours in cell.neighbourCells:
                for rad in range(len(radiusCell)):
                    radiusContinuityDifference.append((radiusCell[rad] - neighbours.getRadius()[rad]) ** 2 - delta ** 2)
        return radiusContinuityDifference

    def getRadiusContinuityJacobian(self) -> np.ndarray:
        """
        Compute the Jacobian of the radius continuity constraint.

        Returns:
        --------
        np.ndarray
            Jacobian matrix of shape (num_constraints, num_radii)
        """
        rows = []
        cols = []
        values = []
        constraint_index = 0

        for cell in self.cells:
            radiusCell = cell.getRadius()
            for neighbour in cell.neighbourCells:
                radiusNeighbour = neighbour.getRadius()
                for rad in range(len(radiusCell)):
                    i = cell.index * len(radiusCell) + rad
                    j = neighbour.index * len(radiusCell) + rad
                    diff = radiusCell[rad] - radiusNeighbour[rad]

                    rows.append(constraint_index)
                    cols.append(i)
                    values.append(2 * diff)

                    rows.append(constraint_index)
                    cols.append(j)
                    values.append(-2 * diff)

                    constraint_index += 1

        jacobian = np.zeros((constraint_index, self.getNumberParametersOptimization()))
        for r, c, v in zip(rows, cols, values):
            jacobian[r, c] = v

        return jacobian

    def changeBeamRadiusForType(self, typeToChange: int, newRadius: float) -> None:
        """
        Change radius of beam for specific type

        Parameters:
        -----------
        typeToChange: int
            Type of beam to change
        newRadius: float
            New radius of beam
        """
        for cell in self.cells:
            for beam in cell.beams:
                if beam.type == typeToChange:
                    beam.radius = newRadius

    def getNumberOfBeams(self) -> int:
        """
        Get number of beams in the lattice

        Returns:
        --------
        numBeams: int
            Number of beams in the lattice
        """
        numBeams = 0
        for cell in self.cells:
            numBeams += len(cell.beams)
        return numBeams

    def getNumberOfNodes(self) -> int:
        """
        Get number of nodes in the lattice

        Returns:
        --------
        numNodes: int
            Number of nodes in the lattice
        """
        numNodes = 0
        nodeIndexList = []
        for cell in self.cells:
            for beam in cell.beams:
                for node in [beam.point1, beam.point2]:
                    if node.index not in nodeIndexList:
                        nodeIndexList.append(node.index)
                        numNodes += 1
        return numNodes

    def latticeInfo(self) -> None:
        """
        Print information about the lattice
        """
        self.getName()
        print("Lattice name: ", self.name)
        latticeDim = self.getSizeLattice()
        print("Lattice size X: ", latticeDim[0])
        print("Lattice size Y: ", latticeDim[1])
        print("Lattice size Z: ", latticeDim[2])

        print("Number of beams: ", self.getNumberOfBeams())
        print("Number of nodes: ", self.getNumberOfNodes())

    def applyBoundaryConditionsOnSurface(self, surfaceNames: list[str], valueDisplacement: list[float],
                                         DOF: list[int]) -> None:
        """
        Apply boundary conditions to the lattice

        Parameters:
        -----------
        surfaceNames: list[str]
            List of surfaces to apply boundary conditions (e.g., ["Xmin", "Xmax", "Ymin"])
        valueDisplacement: list of float
            Displacement value to apply to the boundary conditions
        DOF: list of int
            Degree of freedom to fix (0: x, 1: y, 2: z, 3: Rx, 4: Ry, 5: Rz)
        """
        self.applyAllConstraintsOnNodes(surfaceNames, valueDisplacement, DOF, "Displacement")

    def applyAllConstraintsOnNodes(self, surfaceNames: list[str], value: list[float], DOF: list[int],
                                   type: str = "Displacement", surfaceNamePoint: list[str] = None) -> None:
        """
        Apply boundary conditions to the lattice

        Parameters:
        -----------
        surfaceNames: list[str]
            List of surfaces to apply constraint (e.g., ["Xmin", "Xmax", "Ymin"])
        value: list of float
            Values to apply to the constraint
        DOF: list of int
            Degree of freedom to apply constraint (0: x, 1: y, 2: z, 3: Rx, 4: Ry, 5: Rz)
        type: str
            Type of constraint (Displacement, Force)

        """
        if surfaceNamePoint is None:
            pointSet = self.findPointOnLatticeSurface(surfaceNames)
        else:
            pointSet = self.findPointOnLatticeSurfaceComplex(surfaceNames, surfaceNamePoint)

        indexBoundaryList = {point.indexBoundary for point in pointSet}

        for cell in self.cells:
            for beam in cell.beams:
                for node in [beam.point1, beam.point2]:
                    if node.indexBoundary in indexBoundaryList:
                        for val, DOFi in zip(value, DOF):
                            if type == "Displacement":
                                node.setDisplacementValue(val, DOFi)
                                node.fixDOF([DOFi])
                            elif type == "Force":
                                node.setForceValue(val, DOFi)

    def findPointOnLatticeSurface(self, surfaceNames: list[str]) -> set["Point"]:
        """
        Find points on the surface of the lattice

        Parameters:
        -----------
        surfaceNames: list[str]
            List of surfaces to find points on (e.g., ["Xmin", "Xmax", "Ymin"])

        Returns:
        --------
        pointSet: set of Point objects
            Set of points found on the specified surfaces
        """
        valid_surfaces = {"Xmin", "Xmax", "Ymin", "Ymax", "Zmin", "Zmax"}

        if not all(surface in valid_surfaces for surface in surfaceNames):
            raise ValueError("Invalid surface name(s).")

        cellLists = [set(self.getCellSurface(surface)) for surface in surfaceNames]
        cellList = set.intersection(*cellLists)  # Union of all cell indices from given surfaces

        if self.cells[-1].index < max(cellList, default=-1):
            raise ValueError("Invalid cell index, some cells do not exist.")

        pointSet = None
        for cell in self.cells:
            if cell.index in cellList:
                cellPointSets = [set(cell.getPointOnSurface(surface)) for surface in surfaceNames]
                if cellPointSets:
                    if pointSet is None:
                        pointSet = set.intersection(*cellPointSets)
                    else:
                        pointSet.update(set.intersection(*cellPointSets))
        pointSet = pointSet if pointSet is not None else set()

        if pointSet == set():
            raise ValueError("No points found on the specified surfaces.")

        return pointSet

    def findPointOnLatticeSurfaceComplex(self, surfaceNamesCell: list[str], surfaceNamePoint: list[str]) \
            -> set["Point"]:
        """
        Find points on the surface of the lattice

        Parameters:
        -----------
        surfaceNames: list[str]
            List of surfaces to find points on (e.g., ["Xmin", "Xmax", "Ymin"])

        Returns:
        --------
        pointSet: set of Point objects
            Set of points found on the specified surfaces
        """
        valid_surfaces = {"Xmin", "Xmax", "Ymin", "Ymax", "Zmin", "Zmax", "Xmid", "Ymid", "Zmid"}

        if not all(surface in valid_surfaces for surface in surfaceNamesCell):
            raise ValueError("Invalid surface name(s).")

        cellLists = [set(self.getCellSurface(surface)) for surface in surfaceNamesCell]
        cellList = set.intersection(*cellLists)  # Union of all cell indices from given surfaces

        if self.cells[-1].index < max(cellList, default=-1):
            raise ValueError("Invalid cell index, some cells do not exist.")

        pointSet = None
        for cell in self.cells:
            if cell.index in cellList:
                cellPointSets = [set(cell.getPointOnSurface(surface)) for surface in surfaceNamePoint]
                if cellPointSets:
                    if pointSet is None:
                        pointSet = set.intersection(*cellPointSets)
                    else:
                        pointSet.update(set.intersection(*cellPointSets))
        pointSet = pointSet if pointSet is not None else set()

        if pointSet == set():
            raise ValueError("No points found on the specified surfaces.")

        return pointSet

    def applyBoundaryConditionsOnNode(self, nodeList: list[int], valueDisplacement: list[float],
                                      DOF: list[int]) -> None:
        """
        Apply boundary conditions to the lattice

        Parameters:
        -----------
        nodeList: list of int
            List of node index to apply boundary conditions
        valueDisplacement: float
            Displacement value to apply to the boundary conditions
        DOF: int
            Degree of freedom to fix (0: x, 1: y, 2: z, 3: Rx, 4: Ry, 5: Rz)
        """
        if self.getNumberOfNodes() < max(nodeList):
            raise ValueError("Invalid node index, node do not exist.")

        indexBoundaryList = []
        for node in nodeList:
            if node < 0 or node >= self.getNumberOfNodes():
                raise ValueError("Node index out of range.")
            indexBoundaryList.append(node)

        for cell in self.cells:
            for beam in cell.beams:
                for node in [beam.point1, beam.point2]:
                    if node.index in indexBoundaryList:
                        for val, DOFi in zip(valueDisplacement, DOF):
                            node.setDisplacementValue(val, DOFi)
                            node.fixDOF([DOFi])

    def applyForceOnSurface(self, surfaceName: list[str], valueForce: list[float], DOF: list[int]) -> None:
        """
        Apply force to the lattice

        Parameters:
        -----------
        surface: str
            Surface to apply force (Xmin, Xmax, Ymin, Ymax, Zmin, Zmax)
        valueForce: list of float
            Force value to apply to the boundary conditions
        DOF: list of int
            List of degree of freedom to fix (0: x, 1: y, 2: z, 3: Rx, 4: Ry, 5: Rz)
        """
        self.applyAllConstraintsOnNodes(surfaceName, valueForce, DOF, "Force")

    def fixDOFOnSurface(self, surfaceName: list[str], dofFixed: list[int]) -> None:
        """
        Fix degree of freedom on the surface of the lattice

        Parameters:
        -----------
        cellList: list of int
            List of cell index to apply boundary conditions
        surface: str
            Surface to apply boundary conditions (Xmin, Xmax, Ymin, Ymax, Zmin, Zmax)
        dofFixed: list of int
            List of degree of freedom to fix (0: x, 1: y, 2: z, 3: Rx, 4: Ry, 5: Rz)
        """
        self.applyAllConstraintsOnNodes(surfaceName, [0.0 for _ in dofFixed], dofFixed, "Displacement")

    def fixDOFOnNode(self, nodeList: list[int], dofFixed: list[int]) -> None:
        """
        Fix degree of freedom on the surface of the lattice

        Parameters:
        -----------
        nodeList: list of int
            List of node index to apply boundary conditions
        dofFixed: list of int
            List of degree of freedom to fix (0: x, 1: y, 2: z, 3: Rx, 4: Ry, 5: Rz)
        """
        if self.getNumberOfNodes() < max(nodeList):
            raise ValueError("Invalid node index, node do not exist.")

        for node in nodeList:
            if node < 0 or node >= self.getNumberOfNodes():
                raise ValueError("Node index out of range.")

        for cell in self.cells:
            for beam in cell.beams:
                for node in [beam.point1, beam.point2]:
                    if node.index in nodeList:
                        node.fixDOF(dofFixed)

    def setRandomDisplacementOnCell(self) -> None:
        """
        Set random displacement on the lattice cells
        """
        for cell in self.cells:
            for beam in cell.beams:
                for node in [beam.point1, beam.point2]:
                    if node.indexBoundary is not None:
                        for dof in range(6):
                            if dof < 3:
                                node.setDisplacementValue(random.uniform(-0.1, 0.1), dof)
                            else:
                                node.setDisplacementValue(random.uniform(-0.01, 0.01), dof)
                            node.fixDOF([dof])

    def setDisplacementWithVector(self, displacementMatrix: list[float]) -> None:
        """
        Set displacement on the lattice with vector

        Parameters:
        -----------
        displacementMatrix: list of float of dim n_nodes*n_dofperNode
            Displacement matrix to apply to the lattice
        """
        for cell in self.cells:
            nodeInOrder = cell.getNodeOrderToSimulate()
            idxNode = 0
            for idx, node in enumerate(nodeInOrder.values()):
                if node is not None:
                    node.setDisplacementVector(displacementMatrix[idxNode])
                    node.fixDOF([i for i in range(6)])
                    idxNode += 1

    def getDisplacementGlobal(self, withFixed: bool = False, OnlyImposed: bool = False, printLevel=0) \
            -> tuple[list[float], list[int]]:
        """
        Get global displacement of the lattice

        Parameters:
        -----------
        withFixed: bool
            If True, return displacement of all nodes, else return only free degree of freedom

        Returns:
        --------
        globalDisplacement: dict
            Dictionary of global displacement with indexBoundary as key and displacement vector as value
        globalDisplacementIndex: list of int
            List of indexBoundary of the lattice
        """
        globalDisplacement = []
        globalDisplacementIndex = []
        processed_nodes = set()
        for cell in self.cells:
            for beam in cell.beams:
                for node in [beam.point1, beam.point2]:
                    if node.indexBoundary is not None and node.indexBoundary not in processed_nodes:
                        for i in range(6):
                            if node.fixedDOF[i] == 0 and not OnlyImposed:
                                globalDisplacement.append(node.displacementValue[i])
                                globalDisplacementIndex.append(node.indexBoundary)
                            elif node.fixedDOF[i] == 0 and node.appliedForce[i] == 0:
                                globalDisplacement.append(0)
                            elif withFixed or OnlyImposed:
                                globalDisplacement.append(node.displacementValue[i])
                                globalDisplacementIndex.append(node.indexBoundary)

                        processed_nodes.add(node.indexBoundary)
        if not OnlyImposed:
            self.globalDisplacementIndex = globalDisplacementIndex
        if printLevel > 2:
            print("globalDisplacement: ", globalDisplacement)
            print("globalDisplacementIndex: ", globalDisplacementIndex)
        return globalDisplacement, globalDisplacementIndex

    @timing.timeit
    def defineNodeIndexBoundary(self) -> None:
        """
        Define boundary tag for all boundary nodes and calculate the total number of boundary nodes
        """
        IndexCounter = 0
        nodeAlreadyIndexed = {}
        for cell in self.cells:
            for beam in cell.beams:
                for node in [beam.point1, beam.point2]:
                    localTag = node.tagPoint(cell.getCellBoundaryBox())
                    node.setLocalTag(localTag)
                    if localTag:
                        if node in nodeAlreadyIndexed:
                            node.setIndexBoundary(nodeAlreadyIndexed[node])
                        else:
                            nodeAlreadyIndexed[node] = IndexCounter
                            node.setIndexBoundary(IndexCounter)
                            IndexCounter += 1
        self.maxIndexBoundary = IndexCounter - 1

    def setPointLocalTag(self) -> None:
        """
        Set local tag for all points in the lattice based on their position within the cell boundary box.
        """
        for cell in self.cells:
            for beam in cell.beams:
                for node in [beam.point1, beam.point2]:
                    localTag = node.tagPoint(cell.getCellBoundaryBox())
                    node.setLocalTag(localTag)

    def getGlobalReactionForce(self, appliedForceAdded: bool = False) -> dict:
        """
        Get local reaction force of the lattice and sum if identical TagIndex

        Returns:
        --------
        globalReactionForce: dict
            Dictionary of global reaction force with indexBoundary as key and reaction force vector as value
        """
        globalReactionForce = {i: [0, 0, 0, 0, 0, 0] for i in range(self.maxIndexBoundary + 1)}
        for cell in self.cells:
            nodeIndexProcessed = set()
            for beam in cell.beams:
                for node in [beam.point1, beam.point2]:
                    if node.indexBoundary is not None and node.index not in nodeIndexProcessed:
                        globalReactionForce[node.indexBoundary] = [
                            x + y for x, y in zip(globalReactionForce[node.indexBoundary], node.getReactionForce())
                        ]
                        if appliedForceAdded:
                            for i in range(6):
                                if node.appliedForce[i] != 0:
                                    globalReactionForce[node.indexBoundary][i] = node.appliedForce[i]
                        nodeIndexProcessed.add(node.index)
        return globalReactionForce

    def getGlobalReactionForceWithoutFixedDOF(self, globalReactionForce: dict, rightHandSide: bool = False) \
            -> np.ndarray:
        """
        Get global reaction force of free degree of freedom

        Parameters:
        -----------
        globalReactionForce: dict
            Dictionary of global reaction force with indexBoundary as key and reaction force vector as value

        Returns:
        --------
        globalReactionForceWithoutFixedDOF: np.ndarray
            Array of global reaction force without fixed degree of freedom
        """
        globalReactionForceWithoutFixedDOF = []
        processed_nodes = set()
        for cell in self.cells:
            for beam in cell.beams:
                for node in [beam.point1, beam.point2]:
                    if node.indexBoundary is not None and node.indexBoundary not in processed_nodes:
                        # Append reaction force components where fixedDOF is 0
                        RFToAdd = []
                        for i in range(6):
                            if node.appliedForce[i] != 0 and rightHandSide:
                                RFToAdd.append(-node.appliedForce[i])
                                # Add a sign minus because right-hand side already with a sign minus see (b = -b)
                            elif node.fixedDOF[i] == 0:
                                RFToAdd.append(globalReactionForce[node.indexBoundary][i])
                        globalReactionForceWithoutFixedDOF.append(RFToAdd)
                        # globalReactionForceWithoutFixedDOF.append([
                        #     v1 for v1, v2 in zip(globalReactionForce[node.indexBoundary], node.fixedDOF)
                        #     if v2 == 0])
                        # print(globalReactionForceWithoutFixedDOF[-1])
                        # Mark this node as processed
                        processed_nodes.add(node.indexBoundary)
        return np.concatenate(globalReactionForceWithoutFixedDOF)

    def getFreeDOF(self):
        """
        Get total number of degrees of freedom in the lattice
        """
        self.freeDOF = 0
        processed_nodes = set()
        for cell in self.cells:
            for beam in cell.beams:
                for node in [beam.point1, beam.point2]:
                    if node.indexBoundary is not None and node.indexBoundary not in processed_nodes:
                        self.freeDOF += node.fixedDOF.count(0)
                        processed_nodes.add(node.indexBoundary)

    def setGlobalFreeDOFIndex(self) -> None:
        """
        Set global free degree of freedom index for all nodes in boundary
        """
        counter = 0
        processed_nodes = {}
        for cell in self.cells:
            for beam in cell.beams:
                for node in [beam.point1, beam.point2]:
                    if node.indexBoundary is not None:
                        if node.indexBoundary not in processed_nodes.keys():
                            for i in np.where(np.array(node.fixedDOF) == 0)[0]:
                                node.globalFreeDOFIndex[i] = counter
                                counter += 1
                            processed_nodes[node.indexBoundary] = node.globalFreeDOFIndex
                        else:
                            node.globalFreeDOFIndex[:] = processed_nodes[node.indexBoundary]

    def initializeReactionForce(self) -> None:
        """
        Initialize reaction force of all nodes to 0 on each DOF
        """
        for cell in self.cells:
            for beam in cell.beams:
                for node in [beam.point1, beam.point2]:
                    node.initializeReactionForce()

    def initializeDisplacementToZero(self) -> None:
        """
        Initialize displacement of all nodes to zero on each DOF
        """
        for cell in self.cells:
            for beam in cell.beams:
                for node in [beam.point1, beam.point2]:
                    node.initializeDisplacementToZero()

    def buildCouplingOperatorForEachCells(self) -> None:
        """
        Build coupling operator for each cell in the lattice
        """
        for cell in self.cells:
            cell.buildCouplingOperator(self.freeDOF)

    def buildLUSchurComplement(self, dictSchurComplement: dict = None) -> splu:
        """
        Build LU decomposition of the Schur complement matrix for the lattice

        Parameters:
        -----------
        schurComplementMatrix: coo_matrix
            Schur complement matrix of the lattice
        """
        from ConjugateGradientMethod.Utils_Schur import loadSchurComplement, getSref_nearest

        if dictSchurComplement is None:
            nameFileSchur = "ConjugateGradientMethod/schurComplement/Hybrid_" + str(
                len(self.latticeType)) + ".npz"
            dictSchurComplement = loadSchurComplement(nameFileSchur)

        self.buildCouplingOperatorForEachCells()
        globalSchurComplement = coo_matrix((self.freeDOF, self.freeDOF))
        for cell in self.cells:
            schurComplementMatrix = coo_matrix(getSref_nearest(cell.radius, SchurDict=dictSchurComplement,
                                                               printing=False))
            globalSchurComplement += cell.buildPreconditioner(schurComplementMatrix)

        if np.any(globalSchurComplement.sum(axis=1) == 0):
            print("Attention : There are some rows with all zeros in the Schur complement matrix.")
        cond_number = np.linalg.cond(globalSchurComplement.toarray())
        print("Condition number of the Schur complement matrix: ", cond_number)

        # Factorize preconditioner
        LUSchurComplement = None
        inverseSchurComplement = None
        if cond_number > 1e15:
            inverseSchurComplement = np.linalg.pinv(globalSchurComplement.toarray())
            # inverseSchurComplement = None
            print("Using pseudo-inverse of the Schur complement matrix.")
        else:
            globalSchurComplement = globalSchurComplement.tocsc()
            LUSchurComplement = splu(globalSchurComplement)
            print("Using LU decomposition of the Schur complement matrix.")
        return LUSchurComplement, inverseSchurComplement

    def getCellSurface(self, surface: str) -> list[int]:
        """
        Get a cell list on the surface of the lattice.

        Parameters:
        -----------
        surface: str
            Surface to get points ("Xmin", "Xmax", "Ymin", "Ymax", "Zmin", "Zmax", "Xmid", "Ymid", "Zmid")

        Returns:
        --------
        cellTagList: list of cell index
        """
        valid_surfaces = ["Xmin", "Xmax", "Ymin", "Ymax", "Zmin", "Zmax", "Xmid", "Ymid", "Zmid"]
        if surface not in valid_surfaces:
            raise ValueError("Invalid surface name.")

        mid_dict = {
            "Xmid": 0.5 * (self.xMin + self.xMax),
            "Ymid": 0.5 * (self.yMin + self.yMax),
            "Zmid": 0.5 * (self.zMin + self.zMax)
        }

        surface_dict = {
            "Xmin": ("x", self.xMin),
            "Xmax": ("x", self.xMax),
            "Ymin": ("y", self.yMin),
            "Ymax": ("y", self.yMax),
            "Zmin": ("z", self.zMin),
            "Zmax": ("z", self.zMax),
            "Xmid": ("x", mid_dict["Xmid"]),
            "Ymid": ("y", mid_dict["Ymid"]),
            "Zmid": ("z", mid_dict["Zmid"])
        }

        axis, valueSurface = surface_dict[surface]

        cellTagList = []
        for cell in self.cells:
            listPointOnSurface = cell.getPointOnSurface(surface)
            for point in listPointOnSurface:
                if getattr(point, axis) == valueSurface:
                    cellTagList.append(cell.index)
                    break

        return cellTagList

    def getRadius(self) -> float:
        """
        ################### TEMPORARY FUNCTION ###################
        Get the radius of the lattice

        Returns:
        --------
        radius: float
            Radius of the lattice
        """
        for cell in self.cells:
            for beam in cell.beams:
                return beam.radius

    def unnormalize_r(self, r_norm):
        """
        Denormalize optimization parameters

        Parameters:
        -----------
        r_norm: float
            Normalized optimization parameter
        """
        r_min, r_max = 0.01, 0.1
        return r_min + (r_max - r_min) * r_norm  # Dé-normalisation

    def setOptimizationParameters(self, optimizationParameters: list[float], geomScheme: list[bool]) -> None:
        """
        Set optimization parameters for the lattice

        Parameters:
        -----------
        optimizationParameters: list of float
            List of optimization parameters
        geomScheme: list of bool
            List of N boolean values indicating the scheme of geometry to optimize
        """
        if len(optimizationParameters) != self.getNumberParametersOptimization(geomScheme):
            raise ValueError("Invalid number of optimization parameters.")

        if geomScheme is None:
            numberOfParametersPerCell = len(self.latticeType)
        else:
            numberOfParametersPerCell = sum(geomScheme)

        for cell in self.cells:
            startIdx = cell.index * numberOfParametersPerCell
            endIdx = (cell.index + 1) * numberOfParametersPerCell
            radius = optimizationParameters[startIdx:endIdx]

            if len(radius) != len(cell.radius):
                # Reconstruct the full radius vector based on geomScheme
                full_radius = []
                i = 0  # index for radius (optimization vector)
                for keep, old in zip(geomScheme, cell.radius):
                    if keep:
                        full_radius.append(radius[i])
                        i += 1
                    else:
                        full_radius.append(old)
                radius = full_radius

            cell.changeBeamRadius(radius, self.gradRadius)

    def calculateObjective(self, typeObjective: str) -> float:
        """
        Calculate objective function for the lattice optimization

        Parameters
        ----------
        typeObjective: str
            Type of objective function to calculate (Compliance...)

        Returns
        -------
        objectiveValue: float
            Objective function value
        """
        if typeObjective == "Compliance":
            reactionForce = self.getGlobalReactionForce(appliedForceAdded=True)
            reaction_force_array = np.array(list(reactionForce.values())).flatten()
            displacement = np.array(self.getDisplacementGlobal(OnlyImposed=True)[0])
            objective = 0.5 * np.dot(reaction_force_array, displacement)
            if self.printing > 2:
                np.set_printoptions(threshold=np.inf)
                print("Reaction force: ", reaction_force_array[displacement != 0])
                print("Displacement: ", displacement[displacement != 0])
                print("Compliance: ", objective)
        elif typeObjective == "Displacement":
            setNode = self.findPointOnLatticeSurface(surfaceNames=self.objectifData["surface"])
            displacements = []
            for node in setNode:
                for dof in self.objectifData["DOF"]:
                    if dof < 0 or dof > 5:
                        raise ValueError("Invalid degree of freedom index.")
                    displacements.append(node.displacementValue[dof])
            displacements = np.array(displacements)
            objective = sum(abs(displacements)) / len(displacements)

        elif typeObjective == "Stiffness":
            pass
        return objective

    def getNumberParametersOptimization(self, geomScheme) -> int:
        """
        Get number of parameters for optimization

        Returns:
        --------
        numParameters: int
            Number of parameters for optimization
        """
        numParameters = 0
        for cell in self.cells:
            if geomScheme is None:
                numParameters += len(cell.radius)
            else:
                numParameters += sum(geomScheme)
        return numParameters

    def applyReactionForceOnNodeList(self, reactionForce: list, nodeCoordinatesList: list):
        """
        Apply reaction force on node list

        Parameters:
        -----------
        reactionForce: list of float
            Reaction force to apply
        nodeCoordinatesList: list of float
            Coordinates of the node
        """
        nodeCoordinatesArray = np.array(nodeCoordinatesList)

        for cell in self.cells:
            for beam in cell.beams:
                for node in [beam.point1, beam.point2]:
                    nodeCoord = np.array([node.x, node.y, node.z])
                    match = np.all(nodeCoordinatesArray == nodeCoord, axis=1)
                    if np.any(match):
                        index = np.where(match)[0][0]
                        node.setReactionForce(reactionForce[index])

    def applyDisplacementOnNodeList(self, displacement: list, nodeCoordinatesList: list):
        """
        Apply displacement on node list

        Parameters:
        -----------
        displacement: list of float
            Displacement to apply
        nodeCoordinatesList: list of float
            Coordinates of the node
        """
        nodeCoordinatesArray = np.array(nodeCoordinatesList)

        for cell in self.cells:
            for beam in cell.beams:
                for node in [beam.point1, beam.point2]:
                    nodeCoord = np.array([node.x, node.y, node.z])
                    match = np.all(nodeCoordinatesArray == nodeCoord, axis=1)
                    if np.any(match):
                        index = np.where(match)[0][0]
                        node.setDisplacementVector(displacement[index])
                        node.fixDOF([i for i in range(6)])

    def expandSchurToFullBasis(self, SchurReduced, nodeInOrder):
        """
        Expand the reduced Schur complement matrix into the full 156-DOF boundary space.

        Parameters:
        -----------
        SchurReduced : np.ndarray
            The Schur complement matrix computed only for the active boundary nodes.
        nodeInOrder : dict
            Dictionary with node tags as keys and corresponding node objects as values.

        Returns:
        --------
        SchurFull : np.ndarray
            The expanded Schur complement matrix in the full 156-DOF boundary space.
        """

        num_total_boundary_nodes = len(nodeInOrder)  # Nombre total de nœuds frontière
        total_dofs = num_total_boundary_nodes * 6  # Chaque nœud a 6 DOFs
        SchurFull = np.zeros((total_dofs, total_dofs))  # Matrice complète initialisée à zéro

        # Construire un mapping entre les indices de SchurReduced et les indices globaux
        boundary_dof_map = {}  # Associe index local -> index global dans SchurFull
        dof_counter = 0  # Compteur pour attribuer des indices locaux à la matrice réduite

        for node_idx, node in enumerate(nodeInOrder.values()):
            if node is not None:  # Le nœud est utilisé
                for dof in range(6):  # Chaque nœud a 6 DOFs
                    boundary_dof_map[dof_counter] = node_idx * 6 + dof
                    dof_counter += 1

        # Remplir SchurFull en utilisant les indices mappés
        for i in range(SchurReduced.shape[0]):
            global_i = boundary_dof_map[i]  # Trouver l'index global correspondant
            for j in range(SchurReduced.shape[1]):
                global_j = boundary_dof_map[j]
                SchurFull[global_i, global_j] = SchurReduced[i, j]

        return SchurFull

    def printStatistics(self):
        """
        Print statistics about the lattice
        """
        print("Number of cells: ", len(self.cells))
        # print("Number of beams: ", self.getNumberOfBeams())
        # print("Number of nodes: ", self.getNumberOfNodes())
        print("Relative density: ", self.getRelativeDensity())
        radMax, radMin = self.getRadiusMinMax()
        print("Radius max: ", radMax)
        print("Radius min: ", radMin)

    def getRadiusMinMax(self):
        """
        Get the maximum and minimum radius of the lattice

        Returns:
        --------
        radMax: float
            Maximum radius of the lattice
        radMin: float
            Minimum radius of the lattice
        """
        radMin = 1000000
        radMax = 0
        for cell in self.cells:
            for beam in cell.beams:
                if not beam.modBeam:
                    radMin = min(radMin, beam.radius)
                    radMax = max(radMax, beam.radius)
        return radMax, radMin

    def addMeshObject(self, meshObject):
        """
        Add a mesh object to the lattice

        Parameters:
        -----------
        meshObject: MeshObject
            Mesh object to add to the lattice
        """
        self.meshObject = meshObject

    def cutBeamsAtMeshIntersection(self):
        """
        Cut beams at the intersection with the mesh
        """
        if self.meshObject is None:
            raise ValueError("A mesh object must be assigned to the lattice before cutting beams.")

        new_beams = []
        beams_to_remove = []

        for cell in self.cells:
            for beam in cell.beams:
                if not beam.modBeam:
                    p1_inside = self.meshObject.is_inside_mesh([beam.point1.x, beam.point1.y, beam.point1.z])
                    p2_inside = self.meshObject.is_inside_mesh([beam.point2.x, beam.point2.y, beam.point2.z])

                    if not p1_inside and not p2_inside:
                        # The Beam is outside the mesh, remove it
                        beams_to_remove.append(beam)
                    elif not p1_inside or not p2_inside:
                        # The Beam intersects the mesh, cut it
                        intersection_point = beam.findIntersectionWithMesh(self.meshObject)
                        if intersection_point is not None:
                            new_point = Point(intersection_point[0], intersection_point[1], intersection_point[2])

                            if not p1_inside:
                                new_beam = Beam(new_point, beam.point2, beam.radius, beam.material, beam.type)
                            else:
                                new_beam = Beam(beam.point1, new_point, beam.radius, beam.material, beam.type)

                            new_beams.append(new_beam)
                            beams_to_remove.append(beam)
                else:
                    raise ValueError("Cutting is only available for non modified lattice.")
            # Apply changes
            for beam in beams_to_remove:
                cell.removeBeam(beam)
            for beam in new_beams:
                cell.addBeam(beam)

            new_beams = []
            beams_to_remove = []

    @timing.timeit
    def applySymmetry(self, symmetry_plane: str, reference_point: tuple = (0, 0, 0)) -> None:
        """
        Apply symmetry to the lattice structure based on a reference point.

        Parameters:
        -----------
        symmetry_plane : str
            The plane of symmetry, can be "XY", "XZ", "YZ" (default symmetries),
            or "X", "Y", "Z" for symmetry about a specific coordinate.
        reference_point : tuple (x_ref, y_ref, z_ref), optional
            The reference point for the symmetry. Defaults to (0,0,0).
        """

        if symmetry_plane not in ["XY", "XZ", "YZ", "X", "Y", "Z"]:
            raise ValueError("Invalid symmetry plane. Choose from 'XY', 'XZ', 'YZ', 'X', 'Y', or 'Z'.")

        x_ref, y_ref, z_ref = reference_point
        new_cells = []
        node_map = {}

        for cell in self.cells:
            new_pos = list(cell.posCell)
            new_start_pos = list(cell.coordinateCell)
            mirrored_beams = []

            for beam in cell.beams:
                new_point1 = Point(beam.point1.x, beam.point1.y, beam.point1.z)
                new_point2 = Point(beam.point2.x, beam.point2.y, beam.point2.z)

                # Apply symmetry transformation based on the selected plane
                if symmetry_plane == "XY":
                    new_point1.z = 2 * z_ref - new_point1.z
                    new_point2.z = 2 * z_ref - new_point2.z
                    new_start_pos[2] = 2 * z_ref - new_start_pos[2]
                elif symmetry_plane == "XZ":
                    new_point1.y = 2 * y_ref - new_point1.y
                    new_point2.y = 2 * y_ref - new_point2.y
                    new_start_pos[1] = 2 * y_ref - new_start_pos[1]
                elif symmetry_plane == "YZ":
                    new_point1.x = 2 * x_ref - new_point1.x
                    new_point2.x = 2 * x_ref - new_point2.x
                    new_start_pos[0] = 2 * x_ref - new_start_pos[0]
                elif symmetry_plane == "X":
                    new_point1.x = 2 * x_ref - new_point1.x
                    new_point2.x = 2 * x_ref - new_point2.x
                    new_start_pos[0] = 2 * x_ref - new_start_pos[0]
                elif symmetry_plane == "Y":
                    new_point1.y = 2 * y_ref - new_point1.y
                    new_point2.y = 2 * y_ref - new_point2.y
                    new_start_pos[1] = 2 * y_ref - new_start_pos[1]
                elif symmetry_plane == "Z":
                    new_point1.z = 2 * z_ref - new_point1.z
                    new_point2.z = 2 * z_ref - new_point2.z
                    new_start_pos[2] = 2 * z_ref - new_start_pos[2]

                # Ensure uniqueness of nodes
                if new_point1 not in node_map:
                    node_map[new_point1] = new_point1
                if new_point2 not in node_map:
                    node_map[new_point2] = new_point2

                mirrored_beams.append(
                    Beam(node_map[new_point1], node_map[new_point2], beam.radius, beam.material, beam.type))

            # Create a new mirrored cell
            new_cell = Cell(new_pos, cell.cellSize, new_start_pos, cell.latticeType,
                            cell.radius, cell.gradRadius, cell.gradDim, cell.gradMat, cell.uncertaintyNode)

            new_cell.beams = mirrored_beams
            new_cells.append(new_cell)

        self.cells.extend(new_cells)
        self.getMinMaxValues()  # Recalculate the lattice boundaries

    @timing.timeit
    def loadRelativeDensityModel(self, model_path="Lattice/Saved_Lattice/RelativeDensityKrigingModel.pkl"):
        """
        Load the relative density model from a file

        Parameters:
        -----------
        model_path: str
            Path to the model file

        Returns:
        --------
        model: Kriging
            The loaded model
        """
        if not os.path.exists(model_path):
            print(f"Model file not found: {model_path}")
        else:
            gpr = joblib.load(model_path)
            self.krigingModelRelativeDensity = gpr

    def deleteBeamsUnderThreshold(self, threshold: float = 0.01) -> None:
        """
        Delete beams with radius under a certain threshold

        Parameters:
        -----------
        threshold: float
            Threshold value for beam radius
        """
        for cell in self.cells:
            beamsToRemove = []
            for beam in cell.beams:
                if beam.radius <= threshold:
                    beamsToRemove.append(beam)
            for beam in beamsToRemove:
                cell.removeBeam(beam)

    def deleteBeamsGeomScheme(self, geomScheme: list[bool]) -> None:
        """
        Delete beams based on the geometry scheme.
        If geomScheme[i] is False, the beam of type i will be removed.
        Usefull for hybrid lattices geometry.

        Parameters:
        -----------
        geomScheme: list of bool
            List of N boolean values indicating the scheme of geometry to optimize
            If geomScheme[i] is False, the beam of type i will be removed.
        """
        for cell in self.cells:
            beamsToRemove = []
            for beam in cell.beams:
                if not geomScheme[beam.type]:
                    beamsToRemove.append(beam)
            for beam in beamsToRemove:
                cell.removeBeam(beam)

    def setObjectiveData(self, objectifData: dict) -> None:
        """
        Add objective data to the lattice

        Parameters:
        -----------
        objectifData: dict
            Dictionary containing objective data
        """
        self.objectifData = objectifData

    @timing.timeit
    def generateMeshLattice(self, sectionPrecision: int = 8, cutMeshAtBoundary: bool = False):
        """
        Generate a mesh representation of the lattice structure.

        Parameters:
        -----------
        sectionPrecision: int
            Number of sections for the cylindrical mesh representation of beams.
        cutMeshAtBoundary: bool
            If True, cut the mesh at the bounding box of the lattice.
        """
        mesh_list = []

        bounds_min = np.array([self.xMin, self.yMin, self.zMin])
        bounds_max = np.array([self.xMax, self.yMax, self.zMax])
        center = (bounds_min + bounds_max) / 2
        size = bounds_max - bounds_min

        bounding_box = trimesh.creation.box(extents=size, transform=trimesh.transformations.translation_matrix(center))

        for cell in self.cells:
            for beam in cell.beams:
                p1 = np.array(beam.point1.getPos())
                p2 = np.array(beam.point2.getPos())
                height = beam.length

                direction = p2 - p1
                direction /= height

                cyl = cylinder(radius=beam.radius, height=height, sections=sectionPrecision, cap_ends=True)

                R = trimesh.geometry.align_vectors([0, 0, 1], direction)
                T = trimesh.transformations.translation_matrix((p1 + p2) / 2)

                cyl.apply_transform(R)
                cyl.apply_transform(T)

                if cutMeshAtBoundary:
                    cyl = trimesh.boolean.intersection([cyl, bounding_box])
                mesh_list.append(cyl)

        self.meshLattice = trimesh.boolean.union(mesh_list)
        print(f"Mesh lattice has been constructed")

    def are_cells_identical(self) -> bool:
        """
        Check if all cells in the list are identical based on their attributes and beams.
        Print the result.
        Possible upgrade could be to use a more sophisticated comparison method (Only beam length is checked for now).
        """
        if len(self.cells) < 2:
            print(Fore.GREEN + "Only one or no cell: considered identical." + Style.RESET_ALL)
            return True

        reference = self.cells[0]
        attrs_to_check = [
            "latticeType",
            "radius",
            "cellSize",
            "gradRadius",
            "gradDim",
        ]

        for i, cell in enumerate(self.cells[1:], start=1):
            for attr in attrs_to_check:
                if not np.array_equal(getattr(reference, attr), getattr(cell, attr)):
                    print(
                        Fore.RED + f"Difference found in attribute '{attr}' between cell 0 and cell {i}" + Style.RESET_ALL)
                    return False

            if len(reference.beams) != len(cell.beams):
                print(Fore.RED + f"Different number of beams between cell 0 and cell {i}" + Style.RESET_ALL)
                return False

            for j, (b1, b2) in enumerate(zip(reference.beams, cell.beams)):
                if not b1.is_identical_to(b2):
                    print(Fore.RED + f"Difference found in beam {j} between cell 0 and cell {i}" + Style.RESET_ALL)
                    return False

        print(Fore.GREEN + "All cells are identical." + Style.RESET_ALL)
        return True<|MERGE_RESOLUTION|>--- conflicted
+++ resolved
@@ -17,12 +17,8 @@
 from scipy.sparse import coo_matrix
 import trimesh
 from trimesh.creation import cylinder
-<<<<<<< HEAD
 from .Timing import *
-=======
-from src.Timing import *
-
->>>>>>> c2d8b8f0
+
 timing = Timing()
 
 
